{
 "metadata": {
  "name": "",
  "signature": "sha256:dcb924fedf759add6c392f3b565ea1a08099ef7e0f56e32f160054933747c256"
 },
 "nbformat": 3,
 "nbformat_minor": 0,
 "worksheets": [
  {
   "cells": [
    {
     "cell_type": "markdown",
     "metadata": {},
     "source": [
      "Nuclide Naming Conventions\n",
      "==========================\n",
      "One of the most basic aspects of nuclear software is how to uniquely respresent \n",
      "nuclide names.  There exists the large number of different ways that people choose \n",
      "to spell these names.  Functionally, there are three pieces of information that *should* \n",
      "be included in every radionuclide's name:\n",
      "\n",
      "1. **Z Number**: The number of protons.\n",
      "2. **A Number**: The number of nucleons (neutrons + protons).\n",
      "3. **S Number**: The internal energy excitation state of the nucleus.\n",
      "\n",
      "Some common naming conventions exist. The following are currently supported by PyNE:\n",
      "\n",
      " * **id (zas)**: This type places the charge of the nucleus out front, then has three\n",
      "   digits for the atomic mass number, and ends with four state digits (0 = ground,\n",
      "   1 = first excited state, 2 = second excited state, etc).  Uranium-235 here would\n",
      "   be expressed as '922350000'.  This is the canonical form for nuclides.\n",
      " * **name**: This is the more common, human readable notation.  The chemical symbol\n",
      "   (one or two characters long) is first, followed by the atomic weight.  Lastly if\n",
      "   the nuclide is metastable, the letter *M* is concatenated to the end.  For\n",
      "   example, 'H-1' and 'Am242M' are both valid.  Note that nucname will always\n",
      "   return name form with the dash removed and all letters uppercase.\n",
      " * **zzaaam**: This type places the charge of the nucleus out front, then has three\n",
      "   digits for the atomic mass number, and ends with a metastable flag (0 = ground,\n",
      "   1 = first excited state, 2 = second excited state, etc).  Uranium-235 here would\n",
      "   be expressed as '922350'.\n",
      " * **SZA**: This type places three state digits out front, the charge of the nucleus in \n",
      "   the middle, and then has three digits for the atomic mass number. Uranium-235M here \n",
      "   would be expressed as '1092235'.  \n",
      " * **MCNP**: The MCNP format for entering nuclides is unfortunately\n",
      "   non-standard.  In most ways it is similar to zzaaam form, except that it\n",
      "   lacks the metastable flag.  For information on how metastable isotopes are\n",
      "   named, please consult the MCNPX documentation for more information.\n",
      " * **Serpent**: The serpent naming convention is similar to name form.\n",
      "   However, only the first letter in the chemical symbol is uppercase, the\n",
      "   dash is always present, and the the meta-stable flag is lowercase.  For\n",
      "   instance, 'Am-242m' is the valid serpent notation for this nuclide.\n",
      " * **NIST**: The NIST naming convention is also similar to the Serpent form.\n",
      "   However, this convention contains no metastable information.  Moreover, the\n",
      "   A-number comes before the element symbol.  For example, '242Am' is the\n",
      "   valid NIST notation.\n",
      " * **CINDER**: The CINDER format is similar to zzaaam form except that the\n",
      "   placement of the Z- and A-numbers are swapped. Therefore, this format is\n",
      "   effectively aaazzzm.  For example, '2420951' is the valid cinder notation\n",
      "   for 'AM242M'.\n",
      " * **ALARA**: In ALARA format, elements are denoted by the lower case atomic symbol. Isotopes are\n",
      "   specified by appending a semicolon and A-number. For example, \"fe\" and \"fe:56\" represent\n",
      "   elemental iron and iron-56 respectively. No metastable flag exists."
     ]
    },
    {
     "cell_type": "markdown",
     "metadata": {},
     "source": [
      "----------------\n",
      "\n",
      "Canonical Form\n",
      "--------------\n",
      "A [canonical form](http://en.wikipedia.org/wiki/Canonical_form) is \n",
      "*\"a representation such that every object has a unique representation.\"*\n",
      "Since there are many ways to represent nuclides, PyNE chooses one of them\n",
      "to be *the* canonical form.  **Note:** this idea of \n",
      "canonical forms will come up many times in PyNE.\n",
      "\n",
      "The **id** integer form of nuclide names is the fundamental form of nuclide naming because\n",
      "it accurately captures all of the needed information in the smallest amount of space.  Given that the \n",
      "Z-number may be up to three digits, A-numbers are always three digits, and the excitation level is\n",
      "4 digits, all possible nuclides are represented on the range ``10000000 < zzaaam < 2130000000``. \n",
      "This falls well within 32 bit integers.\n",
      "\n",
      "The ``id()`` function converts other representations to the id format. "
     ]
    },
    {
     "cell_type": "code",
     "collapsed": false,
     "input": [
      "from pyne import nucname"
     ],
     "language": "python",
     "metadata": {},
<<<<<<< HEAD
     "outputs": [],
=======
     "outputs": [
      {
       "output_type": "stream",
       "stream": "stderr",
       "text": [
        "-c:1: QAWarning: pyne.nucname is not yet QA compliant.\n"
       ]
      }
     ],
>>>>>>> 8ba0e315
     "prompt_number": 1
    },
    {
     "cell_type": "code",
     "collapsed": false,
     "input": [
      "nucname.id('U-235')"
     ],
     "language": "python",
     "metadata": {},
     "outputs": [
      {
       "metadata": {},
       "output_type": "pyout",
       "prompt_number": 2,
       "text": [
        "922350000"
       ]
      }
     ],
     "prompt_number": 2
    },
    {
     "cell_type": "code",
     "collapsed": false,
     "input": [
      "nucname.id('Am-242m')"
     ],
     "language": "python",
     "metadata": {},
     "outputs": [
      {
       "metadata": {},
       "output_type": "pyout",
       "prompt_number": 3,
       "text": [
        "952420001"
       ]
      }
     ],
     "prompt_number": 3
    },
    {
     "cell_type": "markdown",
     "metadata": {},
     "source": [
      "While applications and backends should use the **id** form under-the-covers, the **name** form provides an easy way to covert nuclide to a consistent and human readable representation."
     ]
    },
    {
     "cell_type": "code",
     "collapsed": false,
     "input": [
      "nucname.name(10010000)"
     ],
     "language": "python",
     "metadata": {},
     "outputs": [
      {
       "metadata": {},
       "output_type": "pyout",
       "prompt_number": 4,
       "text": [
        "u'H1'"
       ]
      }
     ],
     "prompt_number": 4
    },
    {
     "cell_type": "code",
     "collapsed": false,
     "input": [
      "nucname.name('CM-244m')"
     ],
     "language": "python",
     "metadata": {},
     "outputs": [
      {
       "metadata": {},
       "output_type": "pyout",
       "prompt_number": 5,
       "text": [
        "u'Cm244M'"
       ]
      }
     ],
     "prompt_number": 5
    },
    {
     "cell_type": "markdown",
     "metadata": {},
     "source": [
      "The **name** string representations may be anywhere from two characters (16 bits)\n",
      "up to six characters (48 bits).  So in general, **id** is smaller by 50%.  \n",
      "\n",
      "Other forms do not necessarily contain all of the required information (``MCNP``) or require additional \n",
      "storage space (``Serpent``).  It may seem pedantic to quibble over the number of bits per nuclide name, \n",
      "but these identifiers are used everywhere throughout nuclear code, so it behooves us to be as small\n",
      "and fast as possible."
     ]
    },
    {
     "cell_type": "markdown",
     "metadata": {},
     "source": [
      "The other distinct advantage that integer forms have is that you can natively perform arithmetic\n",
      "on them.  For example::"
     ]
    },
    {
     "cell_type": "code",
     "collapsed": false,
     "input": [
      "# Am-242m\n",
      "nuc = 942420001\n",
      "\n",
      "# Z-number\n",
      "z = nuc/10000000\n",
      "print z\n",
      "\n",
      "# A-number\n",
      "a = (nuc/10000)%1000\n",
      "print a\n",
      "\n",
      "# state\n",
      "s = nuc%10000\n",
      "print s"
     ],
     "language": "python",
     "metadata": {},
     "outputs": [
      {
       "output_type": "stream",
       "stream": "stdout",
       "text": [
        "94\n",
        "242\n",
        "1\n"
       ]
      }
     ],
     "prompt_number": 6
    },
    {
     "cell_type": "markdown",
     "metadata": {},
     "source": [
      "Of course, there are built in functions to do exactly this as well."
     ]
    },
    {
     "cell_type": "code",
     "collapsed": false,
     "input": [
      "print nucname.znum(nuc)\n",
      "print nucname.anum(nuc)\n",
      "print nucname.snum(nuc)"
     ],
     "language": "python",
     "metadata": {},
     "outputs": [
      {
       "output_type": "stream",
       "stream": "stdout",
       "text": [
        "94\n",
        "242\n",
        "1\n"
       ]
      }
     ],
     "prompt_number": 7
    },
    {
     "cell_type": "markdown",
     "metadata": {},
     "source": [
      "Code internal to PyNE uses **id**, and except for human readability, you should too! Natural elements are specified in this form by having zero A-number and excitation flags."
     ]
    },
    {
     "cell_type": "code",
     "collapsed": false,
     "input": [
      "nucname.id('U')"
     ],
     "language": "python",
     "metadata": {},
     "outputs": [
      {
       "metadata": {},
       "output_type": "pyout",
       "prompt_number": 8,
       "text": [
        "920000000"
       ]
      }
     ],
     "prompt_number": 8
    },
    {
     "cell_type": "markdown",
     "metadata": {},
     "source": [
      "---------\n",
      "\n",
      "# Ambiguous Forms\n",
      "\n",
      "For some nuclides and forms, it is not automatically discernable which \n"
     ]
    },
    {
     "cell_type": "code",
     "collapsed": false,
     "input": [
      "# name form\n",
      "nucname.id('am242m')"
     ],
     "language": "python",
     "metadata": {},
     "outputs": [
      {
       "metadata": {},
       "output_type": "pyout",
       "prompt_number": 9,
       "text": [
        "952420001"
       ]
      }
     ],
     "prompt_number": 9
    },
    {
     "cell_type": "code",
     "collapsed": false,
     "input": [
      "# SZA form\n",
      "nucname.id(1095242)"
     ],
     "language": "python",
     "metadata": {},
     "outputs": [
      {
       "metadata": {},
       "output_type": "pyout",
       "prompt_number": 10,
       "text": [
        "1095240002"
       ]
      }
     ],
     "prompt_number": 10
    },
    {
     "cell_type": "markdown",
     "metadata": {},
     "source": [
      "To resolve such ambiquities when you *know* which form you are coming from, PyNE provides a suite of `*_to_to()` functions."
     ]
    },
    {
     "cell_type": "code",
     "collapsed": false,
     "input": [
      "nucname.sza_to_id(1095242)"
     ],
     "language": "python",
     "metadata": {},
     "outputs": [
      {
       "metadata": {},
       "output_type": "pyout",
       "prompt_number": 11,
       "text": [
        "952420001"
       ]
      }
     ],
     "prompt_number": 11
    },
    {
     "cell_type": "markdown",
     "metadata": {},
     "source": [
      "-------------------\n",
      "\n",
      "Examples of Use\n",
      "---------------"
     ]
    },
    {
     "cell_type": "code",
     "collapsed": false,
     "input": [
      "nucname.zzaaam('U235')"
     ],
     "language": "python",
     "metadata": {},
     "outputs": [
      {
       "metadata": {},
       "output_type": "pyout",
       "prompt_number": 12,
       "text": [
        "922350"
       ]
      }
     ],
     "prompt_number": 12
    },
    {
     "cell_type": "code",
     "collapsed": false,
     "input": [
      "nucname.name(10010)"
     ],
     "language": "python",
     "metadata": {},
     "outputs": [
      {
       "metadata": {},
       "output_type": "pyout",
       "prompt_number": 13,
       "text": [
        "u'H1'"
       ]
      }
     ],
     "prompt_number": 13
    },
    {
     "cell_type": "code",
     "collapsed": false,
     "input": [
      "nucname.serpent('AM242M')"
     ],
     "language": "python",
     "metadata": {},
     "outputs": [
      {
       "metadata": {},
       "output_type": "pyout",
       "prompt_number": 14,
       "text": [
        "u'Am-242m'"
       ]
      }
     ],
     "prompt_number": 14
    },
    {
     "cell_type": "code",
     "collapsed": false,
     "input": [
      "nucname.name_zz['Sr']"
     ],
     "language": "python",
     "metadata": {},
     "outputs": [
      {
       "metadata": {},
       "output_type": "pyout",
       "prompt_number": 15,
       "text": [
        "38"
       ]
      }
     ],
     "prompt_number": 15
    },
    {
     "cell_type": "code",
     "collapsed": false,
     "input": [
      "nucname.zz_name[57]"
     ],
     "language": "python",
     "metadata": {},
     "outputs": [
      {
       "metadata": {},
       "output_type": "pyout",
       "prompt_number": 16,
       "text": [
        "u'La'"
       ]
      }
     ],
     "prompt_number": 16
    },
    {
     "cell_type": "code",
     "collapsed": false,
     "input": [
      "nucname.alara('FE56')"
     ],
     "language": "python",
     "metadata": {},
     "outputs": [
      {
       "metadata": {},
       "output_type": "pyout",
       "prompt_number": 17,
       "text": [
        "u'fe:56'"
       ]
      }
     ],
     "prompt_number": 17
    }
   ],
   "metadata": {}
  }
 ]
}<|MERGE_RESOLUTION|>--- conflicted
+++ resolved
@@ -1,7 +1,7 @@
 {
  "metadata": {
   "name": "",
-  "signature": "sha256:dcb924fedf759add6c392f3b565ea1a08099ef7e0f56e32f160054933747c256"
+  "signature": "sha256:4f6c8a2bbaff24ec32e6cb0fca6e24a73e4a65afde55f4ae7876d697fa480b15"
  },
  "nbformat": 3,
  "nbformat_minor": 0,
@@ -93,9 +93,6 @@
      ],
      "language": "python",
      "metadata": {},
-<<<<<<< HEAD
-     "outputs": [],
-=======
      "outputs": [
       {
        "output_type": "stream",
@@ -105,7 +102,6 @@
        ]
       }
      ],
->>>>>>> 8ba0e315
      "prompt_number": 1
     },
     {
