! This is Fortran90 code that can be compiled directly into MCNP5 in order
! to use the mesh-based sampling capabilities provided by the Sampler class
! within source_sampling.cpp. The subroutine "source" calls the MCNP5 interface 
! C++ functions within source_sampling.cpp. The function "find_cell"
! determines what geomety cell a sampled x, y, z are in, which allows for
! void rejection within the source subroutine. Void rejection ensures that 
! particles are never born in void (which is non-physical) which may arise in
! the case of source density meshes that are non-conformal to the geometry
! (e.g. most Cartesean meshes). This version of find_cell does not work for
! repeated geometries or universes. 
!
! Full instructions on compiling and using MCNP5 with this subroutine are found
! in the PyNE user manual.

function find_cell(cell_list, cell_list_size) result(icl_tmp)
! This function to determines the current MCNP cell index location.
! Return a positive integer if a valid cell is found, otherwise it returns -1.
! This only works if there are no repeated geometries or universes present in
! the model.
! Parameters:
!     cell_list: array of integers. Contains cell numbers that the source
!                particle possiblely located.
!     cell_list_size: integer. Size of the cell_list.

    use mcnp_global
    use mcnp_debug
    ! xxx,yyy,zzz are global variables
    ! mxa is global
    integer :: i ! iterator variable
    integer :: j ! temporary cell test
    integer :: icl_tmp ! temporary cell variable
<<<<<<< HEAD
    integer, intent(in) :: cell_list_size
    integer, dimension(cell_list_size), intent(in) :: cell_list
    integer :: cid ! cell index

    icl_tmp = -1
    if (cell_list_size .eq. 0) then
        ! TET mesh
        do i = 1, mxa
           call chkcel(i, 0, j)
           if (j .eq. 0) then
              ! valid cell found
              icl_tmp = i
              exit
           endif
        enddo
    else
        ! HEX mesh. VOXEL/SUBVOXEL
        do i = 1, cell_list_size
           if (cell_list(i) .le. 0) then
               ! not a valid cell number (-1)
               exit
           endif
           cid = namchg(1, cell_list(i))
           if (cid .eq. 0) then
               ! cell index not found
               exit
           endif
           call chkcel(cid, 0, j)
           if (j .eq. 0) then
              ! valid cell found
              icl_tmp = cid
              exit
           endif
        enddo
=======
    icl_tmp = -1

    do i = 1, mxa
      call chkcel(i, 0, j)
      if (j .eq. 0) then
         ! valid cel set
         icl_tmp = i
         ! icl now set to be valid cell
         exit
      endif
    enddo

    ! icl now is -1
    if(icl_tmp .le. 0) then
      write(*,*) 'history ', nps, 'at position ', xxx, yyy, zzz, ' not in any cell'
      write(*,*) 'Skipping and resampling the source particle'
>>>>>>> 3e5085dd
    endif

end function find_cell

subroutine source
    ! This subroutine is called directly by MCNP to select particle birth
    ! parameters
    use mcnp_global
    use mcnp_debug
    implicit real(dknd) (a-h,o-z)
    logical, save :: first_run = .true.
    real(dknd), dimension(6) :: rands
    integer :: icl_tmp ! temporary cell index variable
    integer :: find_cell
    integer :: tries
    integer, save :: cell_list_size = 0
    integer, dimension(:), allocatable, save :: cell_list
  
    if (first_run .eqv. .true.) then
        ! set up, and return cell_list_size to create a cell_list
        call sampling_setup(idum(1), cell_list_size)
        allocate(cell_list(cell_list_size))
        first_run = .false.
    endif

100 continue 
   tries = 0
   rands(1) = rang() ! sample alias table
   rands(2) = rang() ! sample alias table
   rands(6) = rang() ! sample energy
200 continue
   rands(3) = rang() ! sample x
   rands(4) = rang() ! sample y
   rands(5) = rang() ! sample z
 
<<<<<<< HEAD
   call particle_birth(rands, xxx, yyy, zzz, erg, wgt, cell_list)
   ! Loop over cell_list to find icl_tmp
   icl_tmp = find_cell(cell_list, cell_list_size)

   ! check whether this is a valid cell
   if (icl_tmp .le. 0) then
      goto 300
   endif

   ! check whether the material of sampled cell is void
   if (mat(icl_tmp).eq.0) then
       goto 300
   else
       goto 400
=======
   cell_num = -1
   call particle_birth(rands, xxx, yyy, zzz, erg, wgt, cell_num)
   icl_tmp = find_cell()

   ! update tries and resampling if icl_tmp == -1
   if (icl_tmp .eq. -1) then
      tries = tries + 1
      goto 200
   endif

   if (idum(1) > 2) then
       if (cell_num .ne. ncl(icl_tmp) .and. tries < idum(2)) then
           tries = tries + 1
           goto 200
       endif
>>>>>>> 3e5085dd
   endif

300 continue
   tries = tries + 1
   if(tries < idum(2)) then
       goto 200
   else
       goto 100
   endif

400 continue
   icl = icl_tmp
   tme = 0.0
   ipt = idum(3)
   jsu = 0
 
   return
end subroutine source<|MERGE_RESOLUTION|>--- conflicted
+++ resolved
@@ -29,7 +29,6 @@
     integer :: i ! iterator variable
     integer :: j ! temporary cell test
     integer :: icl_tmp ! temporary cell variable
-<<<<<<< HEAD
     integer, intent(in) :: cell_list_size
     integer, dimension(cell_list_size), intent(in) :: cell_list
     integer :: cid ! cell index
@@ -45,6 +44,11 @@
               exit
            endif
         enddo
+      ! icl now is -1
+      if(icl_tmp .le. 0) then
+        write(*,*) 'history ', nps, 'at position ', xxx, yyy, zzz, ' not in any cell'
+        write(*,*) 'Skipping and resampling the source particle'
+      endif
     else
         ! HEX mesh. VOXEL/SUBVOXEL
         do i = 1, cell_list_size
@@ -64,26 +68,6 @@
               exit
            endif
         enddo
-=======
-    icl_tmp = -1
-
-    do i = 1, mxa
-      call chkcel(i, 0, j)
-      if (j .eq. 0) then
-         ! valid cel set
-         icl_tmp = i
-         ! icl now set to be valid cell
-         exit
-      endif
-    enddo
-
-    ! icl now is -1
-    if(icl_tmp .le. 0) then
-      write(*,*) 'history ', nps, 'at position ', xxx, yyy, zzz, ' not in any cell'
-      write(*,*) 'Skipping and resampling the source particle'
->>>>>>> 3e5085dd
-    endif
-
 end function find_cell
 
 subroutine source
@@ -117,7 +101,6 @@
    rands(4) = rang() ! sample y
    rands(5) = rang() ! sample z
  
-<<<<<<< HEAD
    call particle_birth(rands, xxx, yyy, zzz, erg, wgt, cell_list)
    ! Loop over cell_list to find icl_tmp
    icl_tmp = find_cell(cell_list, cell_list_size)
@@ -126,29 +109,12 @@
    if (icl_tmp .le. 0) then
       goto 300
    endif
-
+   
    ! check whether the material of sampled cell is void
    if (mat(icl_tmp).eq.0) then
        goto 300
    else
        goto 400
-=======
-   cell_num = -1
-   call particle_birth(rands, xxx, yyy, zzz, erg, wgt, cell_num)
-   icl_tmp = find_cell()
-
-   ! update tries and resampling if icl_tmp == -1
-   if (icl_tmp .eq. -1) then
-      tries = tries + 1
-      goto 200
-   endif
-
-   if (idum(1) > 2) then
-       if (cell_num .ne. ncl(icl_tmp) .and. tries < idum(2)) then
-           tries = tries + 1
-           goto 200
-       endif
->>>>>>> 3e5085dd
    endif
 
 300 continue
