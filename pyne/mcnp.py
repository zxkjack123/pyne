#!/usr/bin/env python

"""
Module for parsing MCNP output data. MCNP is a general-purpose Monte Carlo
N-Particle code developed at Los Alamos National Laboratory that can be used for
neutron, photon, electron, or coupled neutron/photon/electron transport. Further
information on MCNP can be obtained from http://mcnp-green.lanl.gov/

Mctal and Runtpe classes still need work. Also should add Meshtal and Outp
classes.

"""

import collections
import string
import struct
import math 
import os
import linecache
import tables
import datetime

import numpy as np

from pyne.material import Material
from pyne.material import MultiMaterial
from pyne import nucname
from binaryreader import _BinaryReader, _FortranRecord

# mesh specific imports
<<<<<<< HEAD
try:
    from itaps import iMesh
    from pyne.scdmesh import ScdMesh
except ImportError:
    pass
=======
from itaps import iMesh
from r2s.scdmesh import ScdMesh
>>>>>>> cf38f05a


class Mctal(object):
    def __init__(self):
        pass

    def read(self, filename):
        """Parses a 'mctal' tally output file from MCNP. Currently this
        only supports reading the kcode data- the remaining tally data
        will not be read.
        """

        # open file
        self.f = open(filename, 'r')

        # get code name, version, date/time, etc
        words = self.f.readline().split()
        self.codeName = words[0]
        self.codeVersion = words[1]
        self.codeDate = words[2]
        self.codeTime = words[3]
        self.n_dump = words[4]
        self.n_histories = int(words[5])
        self.n_prn       = int(words[6])

        # comment line of input file
        self.comment = self.f.readline().strip()

        # read tally line
        words = self.f.readline().split()
        self.n_tallies = words[1]
        if len(words) > 2:
            # perturbation tallies present
            pass

        # read tally numbers
        tally_nums = [int(i) for i in self.f.readline().split()]

        # read tallies
        for i_tal in tally_nums:
            pass

        # read kcode information
        words = self.f.readline().split()
        self.n_cycles = int(words[1])
        self.n_inactive = int(words[2])
        vars_per_cycle = int(words[3])

        self.k_col = []
        self.k_abs = []
        self.k_path = []
        self.prompt_life_col = []
        self.prompt_life_path = []
        self.avg_k_col = []
        self.avg_k_abs = []
        self.avg_k_path = []
        self.avg_k_combined = []
        self.avg_k_combined_active = []
        self.prompt_life_combined = []
        self.cycle_histories = []
        self.avg_k_combined_FOM = []

        for cycle in range(self.n_cycles):
            # read keff and prompt neutron lifetimes
            if vars_per_cycle == 0 or vars_per_cycle == 5:
                values = [float(i) for i in get_words(self.f, lines = 1)]
            elif vars_per_cycle == 19:
                values = [float(i) for i in get_words(self.f, lines = 4)]
            
            self.k_col.append(values[0])
            self.k_abs.append(values[1])
            self.k_path.append(values[2])
            self.prompt_life_col.append(values[3])
            self.prompt_life_path.append(values[4])

            if vars_per_cycle <= 5:
                continue

            avg, stdev = (values[5],values[6])
            self.avg_k_col.append((avg,stdev))
            avg, stdev = (values[7],values[8])
            self.avg_k_abs.append((avg,stdev))
            avg, stdev = (values[9],values[10])
            self.avg_k_path.append((avg,stdev))
            avg, stdev = (values[11],values[12])
            self.avg_k_combined.append((avg,stdev))
            avg, stdev = (values[13],values[14])
            self.avg_k_combined_active.append((avg,stdev))
            avg, stdev = (values[15],values[16])
            self.prompt_life_combined.append((avg,stdev))
            self.cycle_histories.append(values[17])
            self.avg_k_combined_FOM.append(values[18])
            
def get_words(f, lines = 1):
    words = []
    for i in range(lines):
        local_words = f.readline().split()
        words += local_words
    return words

class SourceSurf(object):
    def __init__(self):
        pass

class TrackData(object):
    def __init__(self):
        pass

class SurfSrc(_BinaryReader):

    def __init__(self, filename, mode="rb"):
        super(SurfSrc, self).__init__(filename,mode)

    def __str__(self):
        return self.print_header()

    def print_header(self):
        headerString  = "Code: {0} (version: {1}) [{2}]\n".format(self.kod, self.ver, self.loddat)
        headerString += "Problem info: ({0}) {1}\n{2}\n".format(self.idtm, self.probid, self.aid)
        headerString += "Showing dump #{0}\n".format(self.knod)
        headerString += "{0} histories, {1} tracks, {2} record size, {3} surfaces, {4} histories\n".format(self.np1, self.nrss, self.ncrd, self.njsw, self.niss)
        headerString += "{0} cells, source particle: {1}, macrobody facet flag: {2}\n".format(self.niwr, self.mipts, self.kjaq)
        for i in self.surflist:
            headerString += "Surface {0}: facet {1}, type {2} with {3} parameters: (".format(i.id, i.facetId, i.type, i.numParams)
            if i.numParams > 1:
                for j in i.surfParams:
                    headerString += " {0}".format(j)
            else:
                headerString += " {0}".format(i.surfParams)
            headerString += ")\n"
        headerString += "Summary Table: " + str(self.summaryTable)

        return headerString

    def print_tracklist(self):
        trackData = "Track Data\n"
  #                       1234567890123456789012345678901234567890123456789012345678901234567890123456789012345678901234567890123456789012345678901234567890
        trackData +=     "       nps   BITARRAY        WGT        ERG        TME             X             Y             Z          U          V     COSINE  |       W\n"
        for j in self.tracklist:
            trackData += "%10d %10g %10.5g %10.5g %10.5g %13.5e %13.5e %13.5e %10.5f %10.5f %10.5f  | %10.5f " % (j.nps, j.bitarray, j.wgt, j.erg, j.tme, j.x, j.y, j.z, j.u, j.v, j.cs, j.w) + "\n"

        return trackData

    def compare(self,other):
        """ """

        if other.kod != self.kod:
            print "kod does not match"
            return False
        if other.ver != self.ver:
            print "ver does not match"
            return False
        if other.loddat != self.loddat:
            print "loddat does not match"
            return False

        if other.ncrd != self.ncrd:
            print "ncrd does not match"
            return False
        if other.njsw != self.njsw:
            print "njsw does not match"
            return False

        if other.niwr  != self.niwr:
            print "niwr does not match"
            return False
        if other.mipts != self.mipts:
            print "mipts does not match"
            return False
        if other.kjaq  != self.kjaq:
            print "kjaq does not match"
            return False

        for surf in range(len(self.surflist)):
            if other.surflist[surf].id         != self.surflist[surf].id:
                print "surf " + str(surf) + " ID doesn't match"
                return False
            if other.surflist[surf].facetId    != self.surflist[surf].facetId:
                print "surf " + str(surf) + " facetId doesn't match"
                return False
            if other.surflist[surf].type       != self.surflist[surf].type:
                print "surf " + str(surf) + " type doesn't match"
                return False
            if other.surflist[surf].numParams  != self.surflist[surf].numParams:
                print "surf " + str(surf) + " numParams doesn't match"
                return False
            if other.surflist[surf].surfParams != self.surflist[surf].surfParams:
                print "surf " + str(surf) + " surfParams doesn't match"
                return False

        return True

    def read_header(self):
        """Read in the header block data

        This block comprises 4 fortran records which we refer to as:
        header, table1, table2, summary
        """
        # read header record
        header = self.get_fortran_record()

        # interpret header 
        self.kod    = header.get_string(8)[0]  # code identifier
        self.ver    = header.get_string(5)[0]  # code version identifier
        self.loddat = header.get_string(8)[0]  # code version date
        self.idtm   = header.get_string(19)[0] # current date and time
        self.probid = header.get_string(19)[0] # problem identification string
        self.aid    = header.get_string(80)[0] # title card of initial run
        self.knod   = header.get_int()[0]      # dump number

        # read table 1 record; various counts and sizes
        tablelengths = self.get_fortran_record()

        # interpret table lengths
        self.np1  = tablelengths.get_long()[0]  # number of histories used to generate source
        self.nrss = tablelengths.get_long()[0]  # number of tracks written to surface source
        self.ncrd = tablelengths.get_int()[0]  # number of values in surface source record
                                               # 6 for a spherical source
                                               # 11 otherwise
        self.njsw = tablelengths.get_int()[0]   # number of surfaces
        self.niss = tablelengths.get_long()[0]  # number of histories written to surface source

        if self.np1 < 0:
            # read table 2 record; more size info
            tablelengths = self.get_fortran_record()

            self.niwr  = tablelengths.get_int()[0]  # number of cells in surface source card
            self.mipts = tablelengths.get_int()[0]  # source particle type
            self.kjaq  = tablelengths.get_int()[0]  # macrobody facet flag
            self.table2extra=[]
            while tablelengths.numBytes > tablelengths.pos:
                self.table2extra += tablelengths.get_int()
            # print "np1 is ", self.np1
        else:
            # print "np1 is ", self.np1
            pass
        
        self.orignp1 = self.np1
        
        self.np1 = abs(self.np1)

        # get info for each surface
        self.surflist = []
        for j in range(self.njsw):
            # read next surface info record
            self.surfaceinfo = self.get_fortran_record()
            
            surfinfo = SourceSurf()
            surfinfo.id = self.surfaceinfo.get_int()            # surface ID
            if self.kjaq == 1:
                surfinfo.facetId = self.surfaceinfo.get_int()   # facet ID
            else:
                surfinfo.facetId = -1                           # dummy facet ID

            surfinfo.type = self.surfaceinfo.get_int()                 # surface type
            surfinfo.numParams = self.surfaceinfo.get_int()[0]         # number of surface parameters
            surfinfo.surfParams = self.surfaceinfo.get_double(surfinfo.numParams)

            self.surflist.append(surfinfo)                  

        # We read any extra records as determined by njsw+niwr...
        #  No known case of their actual utility is known currently
        for j in range(self.njsw,self.njsw+self.niwr):
            self.get_fortran_record()
            print "Extra info in header not handled:", j

        # read summary table record
        summaryInfo = self.get_fortran_record()
        self.summaryTable = summaryInfo.get_int((2+4*self.mipts)*(self.njsw+self.niwr)+1)
        self.summaryExtra=[]
        while summaryInfo.numBytes > summaryInfo.pos:
            self.summaryExtra += summaryInfo.get_int()
        

    def read_tracklist(self):
        """
        Reads in track records for individual particles.
        """
        self.tracklist = []
        for j in range(self.nrss):
            trackInfo = self.get_fortran_record()
            trackData = TrackData()
            trackData.record   = trackInfo.get_double(self.ncrd)
            trackData.nps      = trackData.record[0]
            trackData.bitarray = trackData.record[1]
            trackData.wgt      = trackData.record[2]
            trackData.erg      = trackData.record[3]
            trackData.tme      = trackData.record[4]
            trackData.x        = trackData.record[5]
            trackData.y        = trackData.record[6]
            trackData.z        = trackData.record[7]
            trackData.u        = trackData.record[8]
            trackData.v        = trackData.record[9]
            trackData.cs       = trackData.record[10]
            trackData.w        = math.copysign(math.sqrt(1 - trackData.u*trackData.u - trackData.v*trackData.v),trackData.bitarray)
            # trackData.bitarray = abs(trackData.bitarray)
            
            self.tracklist.append(trackData)       
        return


    def put_header(self):
        """
        Write the header part of the header
        to the surface source file
        """
        rec = [self.kod, self.ver, self.loddat, self.idtm, self.probid, self.aid]
        newrecord = _FortranRecord("".join(rec), len("".join(rec)))
        newrecord.put_int([self.knod])
        self.put_fortran_record(newrecord)
        return
    
    
    def put_table_1(self):
        """
        Write the table1 part of the header
        to the surface source file
        """
        newrecord = _FortranRecord("", 0)
        newrecord.put_long( [self.np1])
        newrecord.put_long( [self.nrss])
        newrecord.put_int(  [self.ncrd])
        newrecord.put_int(  [self.njsw])
        newrecord.put_long( [self.niss])
        self.put_fortran_record(newrecord)
        return
    
    
    def put_table_2(self):
        """
        Write the table2 part of the header
        to the surface source file
        """
        newrecord = _FortranRecord("", 0)
        newrecord.put_int( [self.niwr ])
        newrecord.put_int( [self.mipts])
        newrecord.put_int( [self.kjaq ])
        newrecord.put_int( self.table2extra)
        self.put_fortran_record(newrecord)
        return


    def put_surface_info(self):
        """
        Write the record for each surface
        to the surface source file
        """

        for cnt, s in enumerate(self.surflist):
            newrecord = _FortranRecord("",0)
            newrecord.put_int(s.id)
            if self.kjaq == 1:
                newrecord.put_int(s.facetId) # don't add a 'dummy facet ID'
            # else no macrobody flag byte in the record

            newrecord.put_int(s.type)
            newrecord.put_int(s.numParams)
            newrecord.put_double(s.surfParams)
            
            self.put_fortran_record(newrecord)
        return
        
        
    def put_summary(self):
        """
        Write the summary part of the header
        to the surface source file
        """
        newrecord = _FortranRecord("", 0)
        newrecord.put_int( list(self.summaryTable) )
        newrecord.put_int( list(self.summaryExtra) )
        #newrecord.put_int( [self.summaryTable])
        #newrecord.put_int( [self.summaryExtra])
        self.put_fortran_record(newrecord)
        return


class Srctp(_BinaryReader):
    """This class stores source site data from a 'srctp' file written by
    MCNP. The source sites are stored in the 'fso' array in MCNP.
    """

    def __init__(self, filename):
        super(Srctp, self).__init__(filename)

    def read(self):
        # read header block
        header = self.get_fortran_record()

        # interpret header block
        k = header.get_int() # unique code (947830)
        self.loc_next = header.get_int() # location of next site in FSO array (ixak)
        self.n_run = header.get_int() # source particles yet to be run (nsa)
        self.loc_store = header.get_int() # where to store next source neutron (ist)
        self.n_source = header.get_int() # number of source points in fso (mrl)

        # read source site array
        fso = self.get_fortran_record()
        
        self.sites = []
        for i in range(self.n_source):
            vals = fso.get_double(11)

            site = SourceSite()
            site.x = vals[0]
            site.y = vals[1]
            site.z = vals[2]
            site.E = vals[3]

            self.sites.append(site)

    def remainingSites(self):
        index = self.loc_next - 1
        if (self.loc_next + self.n_run) >= self.n_source:
            return (self.sites[index:] + 
                    self.sites[:self.n_run - (self.n_source - index)])
        else:
            return self.sites[index : index + self.n_run]

    def __repr__(self):
        return "<Srctp: {0}>".format(self.f.name)


class SourceSite(object):
    
    def __init__(self):
        pass

    def __repr__(self):
        return "<SourceSite: ({0.x},{0.y},{0.z})>".format(self)


class Runtpe(_BinaryReader):

    def __init__(self, filename):
        super(Runtpe, self).__init__(filename)

    def read(self, filename):
        # read identification block
        header = self.get_fortran_record()

        # parse identification block
        self.codeName = header.get_string(8)
        self.codeVersion = header.get_string(5)
        self.codeDate = header.get_string(8)
        header.get_string(19) # machine designator, date and time
        self.chargeCode = header.get_string(10)
        self.problemID = header.get_string(19)
        self.problemIDsurf = header.get_string(19)
        self.title = header.get_string(80)
        header.pos += 3*6*11 # skip user file characteristics
        self.n_tables = header.get_int()

        # read cross-section tables
        self.tables = []
        for i in range(self.n_tables):
            self.tables.append(self.get_fortran_record())
            

    def __repr__(self):
        return "<Runtpe: {0}>".format(self.f.name)


class Xsdir(object):

    def __init__(self, filename):
        self.f = open(filename, 'r')
        self.filename = os.path.abspath(filename)
        self.directory = os.path.dirname(filename)
        self.awr = {}
        self.tables = []

        self.read()

    def read(self):
        # Go to beginning of file
        self.f.seek(0)

        # Read first section (DATAPATH)
        line = self.f.readline()
        words = line.split()
        if words:
            if words[0].lower().startswith('datapath'):
                index = line.index('=')
                self.datapath = line[index+1:].strip()

        # Read second section
        line = self.f.readline()
        words = line.split()
        assert len(words) == 3
        assert words[0].lower() == 'atomic'
        assert words[1].lower() == 'weight'
        assert words[2].lower() == 'ratios'

        while True:
            line = self.f.readline()
            words = line.split()

            # Check for end of second section
            if len(words) % 2 != 0 or words[0] == 'directory':
                break
            
            for zaid, awr in zip(words[::2], words[1::2]):
                self.awr[zaid] = awr

        # Read third section
        while words[0] != 'directory':
            words = self.f.readline().split()
            
        while True:
            words = self.f.readline().split()
            if not words:
                break

            # Handle continuation lines
            while words[-1] == '+':
                extraWords = self.f.readline().split()
                words = words + extraWords
            assert len(words) >= 7

            # Create XsdirTable object and add to line
            table = XsdirTable()
            self.tables.append(table)
            
            # All tables have at least 7 attributes
            table.name = words[0]
            table.awr = float(words[1])
            table.filename = words[2]
            table.access = words[3]
            table.filetype = int(words[4])
            table.address = int(words[5])
            table.tablelength = int(words[6])

            if len(words) > 7:
                table.recordlength = int(words[7])
            if len(words) > 8:
                table.entries = int(words[8])
            if len(words) > 9:
                table.temperature = float(words[9])
            if len(words) > 10:
                table.ptable = (words[10] == 'ptable')

    def find_table(self, name):
        tables = []
        for table in self:
            if name in table.name:
                tables.append(table)
        return tables

    def to_xsdata(self, filename):
        xsdata = open(filename, 'w')
        for table in self.tables:
            if table.serpent_type == 1:
                xsdata.write(table.to_serpent() + '\n')
        xsdata.close()

    def __iter__(self):
        for table in self.tables:
            yield table

class XsdirTable(object):

    def __init__(self):
        self.name = None
        self.awr = None
        self.filename = None
        self.access = None
        self.filetype = None
        self.address = None
        self.tablelength = None
        self.recordlength = None
        self.entries = None
        self.temperature = None
        self.ptable = False

    @property
    def alias(self):
        return self.name

    @property
    def serpent_type(self):
        if self.name.endswith('c'):
            return 1
        elif self.name.endswith('y'):
            return 2
        elif self.name.endswith('t'):
            return 3
        else:
            return None

    @property
    def metastable(self):
        # Only valid for neutron cross-sections
        if not self.name.endswith('c'):
            return

        # Handle special case of Am-242 and Am-242m
        if self.zaid == '95242':
            return 1
        elif self.zaid == '95642':
            return 0

        # All other cases
        A = int(self.zaid) % 1000
        if A > 600:
            return 1
        else:
            return 0

    @property
    def zaid(self):
        return self.name[:self.name.find('.')]

    def to_serpent(self, directory=''):
        # Adjust directory
        if directory:
            if not directory.endswith('/'):
                directory = directory.strip() + '/'

        return "{0} {0} {1} {2} {3} {4} {5} {6} {7}".format(
            self.name, self.serpent_type, self.zaid, 1 if self.metastable else 0,
            self.awr, self.temperature/8.6173423e-11, self.filetype - 1,
            directory + self.filename)

    def __repr__(self):
        return "<XsDirTable: {0}>".format(self.name)


class PtracEvent(tables.IsDescription):
    """This class holds one Ptrac event and serves as a table definition
    for saving Ptrac data to a HDF5 file.
    """
    event_type = tables.Int32Col()
    node    = tables.Float32Col()
    nsr     = tables.Float32Col()
    nsf     = tables.Float32Col()
    nxs     = tables.Float32Col()
    ntyn    = tables.Float32Col()
    ipt     = tables.Float32Col()
    ncl     = tables.Float32Col()
    mat     = tables.Float32Col()
    ncp     = tables.Float32Col()
    xxx     = tables.Float32Col()
    yyy     = tables.Float32Col()
    zzz     = tables.Float32Col()
    uuu     = tables.Float32Col()
    vvv     = tables.Float32Col()
    www     = tables.Float32Col()
    erg     = tables.Float32Col()
    wgt     = tables.Float32Col()
    tme     = tables.Float32Col()


class PtracReader(object):
    """Class to read _binary_ PTRAC files generated by MCNP.
    """

    def __init__(self, filename):
        """Construct a new Ptrac reader for a given filename, determine the
        number format and read the file's headers.
        """
        self.variable_mappings = {
            1: "nps",
            3: "ncl",
            4: "nsf", # surface id
            8: "node",
            9: "nsr",
            10: "nxs",
            11: "ntyn",
            12: "nsf",
            16: "ipt",
            17: "ncl",
            18: "mat",
            19: "ncp",
            20: "xxx", # position x
            21: "yyy", # position y
            22: "zzz", # position z
            23: "uuu", # cos(x-direction)
            24: "vvv", # cos(y-direction)
            25: "www", # cos(z-direction)
            26: "erg", # energy
            27: "wgt", # weight
            28: "tme"
        }

        self.eightbytes = False
    
        self.f = open(filename, 'rb')
        self.determine_endianness()
        self.read_headers()
        self.read_variable_ids()
        
        self.next_event = 0
    
    def __del__(self):
        """Destructor. The only thing to do is close the Ptrac file.
        """
        self.f.close()
        
    def determine_endianness(self):
        """Determine the number format (endianness) used in the Ptrac file.
        For this, the file's first entry is used. It is always minus one
        and has a length of 4 bytes."""
        
        # read and unpack first 4 bytes
        b = self.f.read(4)
        should_be_4 = struct.unpack('<i', b)[0]
        if should_be_4 == 4:
            self.endianness = '<'
        else:
            self.endianness = '>'
        
        # discard the next 8 bytes (the value -1 und another 4)
        self.f.read(8)

    def read_next(self, format, number=1, auto=False, raw_format=False):
        """Helper method for reading records from the Ptrac file.
        All binary records consist of the record content's length in bytes,
        the content itself and then the length again.
        format can be one of the struct module's format characters (i.e. i
        for an int, f for a float, s for a string).
        The length of the record can either be hard-coded by setting the
        number parameter (e.g. to read 10 floats) or determined automatically
        by setting auto=True.
        Setting the parameter raw_format to True means that the format string
        will not be expanded by number, but will be used directly.
        """

        if self.eightbytes and (not raw_format) and format == 'f':
            format = 'd'
        if self.eightbytes and (not raw_format) and format == 'i':
            format = 'q'
    
        # how long is one field of the read values
        format_length = 1
        if format in ['h', 'H'] and not raw_format:
            format_length = 2
        elif format in ['i', 'I', 'l', 'L', 'f'] and not raw_format:
            format_length = 4
        elif format in ['d', 'q', 'Q'] and not raw_format:
            format_length = 8
    
        if auto and not raw_format:
            b = self.f.read(4)
            
            if b == '':
                raise EOFError
            
            length = struct.unpack(self.endianness + 'i', b)[0]
            number = length / format_length
            
            b = self.f.read(length + 4)
            tmp = struct.unpack(self.endianness + format*number + 'i', b)
            length2 = tmp[-1]
            tmp = tmp[:-1]
        else:
            bytes_to_read = number * format_length + 8
            b = self.f.read(bytes_to_read)
            if b == '':
                raise EOFError

            fmt_string = self.endianness + "i"
            if raw_format:
                fmt_string += format + "i"
            else:
                fmt_string += format * number + "i"
            
            tmp = struct.unpack(fmt_string, b)
            length = tmp[0]
            length2 = tmp[-1]
            tmp = tmp[1:-1]
        
        assert length == length2
        
        if format == 's':
            # return just one string
            return ''.join(str(c) for c in tmp)
        elif number == 1:
            # just return the number and not a tuple containing just the number
            return tmp[0]
        else:
            # convert tuple to list
            return list(tmp)
        
    def read_headers(self):
        """Read and save the MCNP version and problem description from the
        Ptrac file.
        """
        # mcnp version info
        self.mcnp_version_info = self.read_next('s', auto=True)
        # problem title
        self.problem_title = self.read_next('s', auto=True).strip()


        # ptrac input data. can be omitted for now,
        # but has to be parsed, because it has variable length.
        # Also, this is the first difference between a file generated
        # with 4-byte and 8-byte numbers.
        line = self.read_next('f', auto=True)
        # if this line doesn't consist of 10 floats, then we've read them with
        # the wrong byte length and re have to re-read them (and every
        # following float) with 8 bytes length.
        if len(line) != 10:
            self.eightbytes = True
            tmp = struct.pack(self.endianness + "f"*20, *line)
            line = list(struct.unpack(self.endianness + "d"*10, tmp))

        # the first item is always 13. afterwards, there is 13 times the
        # following scheme:
        # N x_0 ... x_N,
        # where N is the number of values for the current input variable and
        # the x_i are its N values.
        num_variables = int(line[0]) # should always be 13.
        current_pos = 1
        current_variable = 1

        while current_variable <= num_variables:
            n = int(line[current_pos])
            if current_variable < num_variables and (current_pos + n + 1) >= len(line):
                line += self.read_next('f', 10)
            current_pos += n + 1
            current_variable += 1
    
    def read_variable_ids(self):
        """Read the list of variable IDs that each record type in the Ptrac
        file is comprised of. The variables can vary for different problems.
        Consult the MCNP manual for details.
        """
        
        variable_nums = dict()
        variable_ids = dict()
        
        if self.eightbytes:
            variable_info = self.read_next("qqqqqqqqqqqiiiiiiiii", 124, raw_format=True)
        else:
            variable_info = self.read_next('i', 20)
        
        variable_nums["nps"] = variable_info[0]
        variable_nums["src"] = variable_info[1] + variable_info[2]
        variable_nums["bnk"] = variable_info[3] + variable_info[4]
        variable_nums["sur"] = variable_info[5] + variable_info[6]
        variable_nums["col"] = variable_info[7] + variable_info[8]
        variable_nums["ter"] = variable_info[9] + variable_info[10]
        
        num_vars_total = sum(variable_info[:11])
        
        if self.eightbytes:
            # only the NPS vars are in 8 byte, the other ones are still 4
            fmt_string = "q" * variable_info[0] + "i" * sum(variable_info[1:11])
            fmt_length = 8 * variable_info[0] + 4 * sum(variable_info[1:11])
            all_var_ids = self.read_next(fmt_string, fmt_length, raw_format=True)
        else:
            all_var_ids = self.read_next('i', num_vars_total)
        
        for l in ["nps", "src", "bnk", "sur", "col", "ter"]:
            variable_ids[l] = all_var_ids[:variable_nums[l]]
            all_var_ids = all_var_ids[variable_nums[l]:]
        
        self.variable_nums = variable_nums
        self.variable_ids = variable_ids
        
    def read_nps_line(self):
        """Read an NPS record and save the type of the next event.
        """
        nps_line = self.read_next('i', self.variable_nums["nps"])
        self.next_event = nps_line[1]
    
    def read_event_line(self, ptrac_event):
        """Read an event record and save it to a given PtracParticle instance.
        """
    
        # save for current event, because this record contains only the next event's type
        event_type = self.next_event
        
        if event_type == 1000:
            e = "src"
        elif event_type == 3000:
            e = "sur"
        elif event_type == 4000:
            e = "col"
        elif event_type == 5000:
            e = "ter"
        else:
            e = "bnk"
        
        evt_line = self.read_next('f', self.variable_nums[e])
        
        self.next_event = evt_line[0]
        
        for i in xrange(1, len(self.variable_ids[e])):
            if self.variable_ids[e][i] in self.variable_mappings:
                ptrac_event[self.variable_mappings[ self.variable_ids[e][i] ]] = evt_line[i]
        ptrac_event["event_type"] = event_type

    def write_to_hdf5_table(self, hdf5_table, print_progress=0):
        """Writes the events contained in this Ptrac file to a given HDF5
        table. The table must already exist and have rows that match the
        PtracEvent definition.
        If desired, the number of processed events can be printed to the
        console each N events by passing the print_progress=N parameter.
        """
        
        ptrac_event = hdf5_table.row
        counter = 0
        
        while True:
            try:
                self.read_nps_line()
            except EOFError:
                break # no more entries
            
            while self.next_event != 9000:
                self.read_event_line(ptrac_event)
                ptrac_event.append()
                
                counter += 1
                if print_progress > 0 and counter % print_progress == 0:
                    print "processing event", counter


def read_mcnp_inp(inp):
    """This function reads an MCNP inp file and returns a list of Materials
    material objects (for single density materials) and MultiMaterial objects
    (for multiple density materials). This function relys on
    mat_from_mcnp."""

    mat_lines = []  # line of lines that begin material cards
    densities = {}  # dictionary to be populated with material numbers and densities
    mat_nums = []  # list of material numbers to be printed to stdout
    material_list = []  # to be populated with material objectes and returned

    line_count = 1
    line = linecache.getline(inp, line_count)
    # scroll through every line of the mcnp inp file
    while line != '':
        line = linecache.getline(inp, line_count)
        # check to see if line contains a cell card. If so, grab the density.
        # information is stored in a dictionary where:
        # key = material number, value = list of densities
        if len(line.split()) > 3:
            if line.split()[0].isdigit() is True \
            and line.split()[1].isdigit() is True \
            and line[0:5] != '     ' \
            and line.split()[1] != '0':

                if line.split()[1] not in densities.keys():
                    densities[line.split()[1]] = [float(line.split()[2])]

                else:
                    same_bool = False
                    for j in range(0, len(densities[line.split()[1]])):
                        if abs((float(line.split()[2]) \
                                 - densities[line.split()[1]][j])\
                                 / float(line.split()[2])) < 1E-4:
                            same_bool = True

                    if same_bool == False:
                        densities[line.split()[1]]\
                                                .append(float(line.split()[2]))

        # check line to see if it contain a material card, in the form m* where *
        # is a digit. If so store the line number and material number
        if line.split() != []:
            if line.split()[0][0] == 'm' or line.split()[0][0] == 'M':
                if line.split()[0][1].isdigit() is True:
                    mat_lines.append(line_count)
                    mat_nums.append(line.split()[0][1:])

        line_count += 1
        line = linecache.getline(inp, line_count)

    for i in range(0, len(mat_nums)):
        if mat_nums[i] in densities.keys():
            material_list.append(mat_from_mcnp(inp, mat_lines[i], densities[mat_nums[i]]))
        else:
            material_list.append(mat_from_mcnp(inp, mat_lines[i]))

    return material_list


def mat_from_mcnp(filename, mat_line, densities='None'):
    """This is a function that recieves and MCNP input filename, the
    line number, and list of densities associated with the material and
    returns a material object. This function is typically called by
    read_mcnp_inp. If a material has multiple densities, a multimaterial
    object is returned."""

    data_string = linecache.getline(filename, mat_line).split('$')[0]
    # collect all material card data on one string
    line_index = 1
    line = linecache.getline(filename, mat_line + line_index)
    while line[0:5] == '     ':
        # make sure element/isotope is not commented out
        if line.split()[0][0] != 'c' and line.split()[0][0] != 'C':
            data_string += line.split('$')[0]
        line_index += 1
        line = linecache.getline(filename, mat_line + line_index)


   # create dictionaries nucvec and table_ids
    nucvec = {}
    table_ids = {}
    for i in range(1, len(data_string.split())):
        if i & 1 == 1:
            zzzaaam = str(nucname.zzaaam(int(data_string.split()[i].split('.')[0])))
            nucvec[zzzaaam] = float(data_string.split()[i+1])
            if len(data_string.split()[i].split('.')) > 1:
                table_ids[str(zzzaaam)] = data_string.split()[i].split('.')[1]

    # Check to see it material is definted my mass or atom fracs.
    # Do this by comparing the first non-zero fraction to the rest
    # If atom fracs, convert.
    nucvecvals = nucvec.values()
    n = 0
    isatom = 0 < nucvecvals[n]
    while 0 == nucvecvals[n]:
        n += 1
        isatom = 0 < nucvecvals[n]
    for value in nucvecvals[n+1:]:
        if isatom != (0 <= value):
            msg = 'Mixed atom and mass fractions not supported. See material defined on line {0}'.format(mat_line)
            warnings.warn(msg)

    # apply all data to material object
    if isatom:
        mat = Material()
        mat.from_atom_frac(nucvec)
    else:
        mat = Material(nucvec=nucvec)  # set nucvec attribute to the nucvec dict from above

    mat.attrs['table_ids'] = table_ids
    mat.attrs['mat_number'] = data_string.split()[0][1:]

    # collect metadata, if present
    attrs = ['source', 'comments', 'name']
    line_index = 1
    attrs_line = linecache.getline(filename, mat_line - line_index)
    # while reading non-empty comment lines
    while attrs_line.strip() not in set('cC') \
            and attrs_line.split()[0] in ['c', 'C']:
        if attrs_line.split()[0] in ['c', 'C'] \
                and len(attrs_line.split()) > 1:
            possible_attr = attrs_line.split()[1].split(':')[0].lower()
            if possible_attr in attrs:
                if possible_attr.lower() == 'comments':
                    comments_string = \
                    str(''.join(attrs_line.split(':')[1:]).split('\n')[0])
                    comment_index = 1
                    comment_line = linecache.getline(filename, \
                            mat_line - line_index + comment_index)
                    while comment_line.split()[0] in ['c', 'C']:
                        if comment_line.split()[1].split(':')[0].lower() in attrs:
                            break
                        comments_string += ' ' + ' '.join( \
                                comment_line.split()[1:])
                        comment_index += 1
                        comment_line = linecache.getline(filename, \
                                mat_line - line_index + comment_index)
                    mat.attrs[possible_attr] = comments_string
                else:
                    mat.attrs[possible_attr] = \
                    ''.join(attrs_line.split(':')[1:]).split('\n')[0]  # set metadata
        line_index += 1
        attrs_line = linecache.getline(filename, mat_line - line_index)

    # Check all the densities. If they are atom densities, convert them to mass
    # densities. If they are mass densities they willl be negative, so make
    # them positive.
    if densities != 'None':
        converted_densities = []
        for den in densities:
            if den <= 0:
                converted_densities.append(-1*float(den))
            else:
                converted_densities.append(mat.mass_density(float(den)))

        # check to see how many densities are associated with this material.
        # if there is more than one, create a multimaterial"""
        if len(converted_densities) == 1:
            mat.density = converted_densities[0]
            finished_mat = mat

        elif len(converted_densities) > 1:
            mat_dict = {}
            for density in converted_densities:
                mat2 = Material()
                mat2.comp = mat.comp
                mat2.atoms_per_mol = mat.atoms_per_mol
                mat2.mass = mat.mass
                mat2.attrs = mat.attrs
                mat2.density = density
                mat_dict[mat2] = 1
            finished_mat = MultiMaterial(mat_dict)
    else:
        finished_mat = mat

    return finished_mat


class Wwinp(object):
    """ A Wwinp object stores all of the information from a single MCNP WWINP
<<<<<<< HEAD
    file. Weight window lower bounds are stored on a structured mesh. Only
    Cartesian mesh WWINP files are supported. Neutron, photon, and
    simotaneous neutron and photon WWINP files are supported.

    Atrributes
    ----------
    Attribute names are identical to names speficied in WWINP file
    description in the MCNP5 User's Guide Volume 3 Appendix J.

    ni : number of integers on card 2. ni = 1 for neutron WWINPs, ni = 2 for 
         photon WWINPs or neutron + photon WWINPs.
    nr : 10 for rectangular, 16 for cylindrical.
    ne : list of number of energy groups for neutrons and photons. If ni = 1
         the list is only 1 value long, to represent the number of neutron
         energy groups
    nf : list of number of fine mesh points in the i, j, k dimensions
    origin : list of i, j, k, minimums.
    nc : list of number of coarse mesh points in the i, j, k dimensions
    nwg : 1 for rectangular, 2 for cylindrical.
    cm : list of lists of coarse mesh points in the i, j, k dimensions. Note
         the origin is not considered a coarse mesh point (as in MCNP).
    fm : list of lists of number of fine mesh points between the coarses 
    mesh points in the i, j, k dimensions.
    e : list of lists of energy upper bounds for neutrons, photons. If
        ni = 1, the e will look like [[]]. If ni = 2, e will look like
        [[], []].
    bounds : list of lists of spacial bounds in the i, j, k dimensions.
    mesh : scdmesh containing all the neutron and/or photon weight 
	   window lower bounds. These tags have the form "ww_X_group_YYY"
	   where X is n or p and YYY is the energy group number
	   (e.g. 001, 002, etc.). The mesh has rootSet tags in the form
	   X_e_upper_bounds.
    """

=======
        file. Weight window lower bounds are stored on a structured mesh. Only
        Cartesian mesh WWINP files are supported. Neutron, photon, and
        simotaneous neutron and photon WWINP files are supported.

        Parameters:
        ----------
        Attribute names are identical to names speficied in WWINP file
        description in the MCNP5 User's Guide Volume 3 Appendix J.

        ni : number of integers on card 2. ni = 1 for neutron WWINPs, ni = 2 for 
             photon WWINPs or neutron + photon WWINPs.
        nr : 10 for rectangular, 16 for cylindrical.
        ne : list of number of energy groups for neutrons and photons. If ni = 1
             the list is only 1 value long, to represent the number of neutron
             energy groups
        nf : list of number of fine mesh points in the i, j, k dimensions
        origin : list of i, j, k, minimums.
        nc : list of number of coarse mesh points in the i, j, k dimensions
        nwg : 1 for rectangular, 2 for cylindrical.
        cm : list of lists of coarse mesh points in the i, j, k dimensions. Note
             the origin is not considered a coarse mesh point (as in MCNP).
        fm : list of lists of number of fine mesh points between the coarses 
              mesh points in the i, j, k dimensions.
        e : list of lists of energy upper bounds for neutrons, photons. If
            ni = 1, the e will look like [[]]. If ni = 2, e will look like
            [[], []].
        bounds : list of lists of spacial bounds in the i, j, k dimensions.
	mesh : scdmesh containing all the neutron and/or photon weight 
	       window lower bounds. These tags have the form "ww_X_group_YYY"
	       where X is n or p and YYY is the energy group number
	       (e.g. 001, 002, etc.). The mesh has rootSet tags in the form
	       X_e_upper_bounds.
    """
>>>>>>> cf38f05a
    def __init__(self):
        pass

    def read_wwinp(self, filename):
        """ This method creates a Wwinp object from the WWINP file <filename>.
        """
<<<<<<< HEAD
        with open(filename, 'r') as f: 
             self._read_block1(f)
             self._read_block2(f)
             self._read_block3(f)

    def _read_block1(self, f):
        # Retrieves all of the information from block 1 of a wwinp file.

        line_1 = f.readline()
        self.ni = int(line_1.split()[2])
        self.nr = int(line_1.split()[3])

        line_2 = f.readline()
        self.ne = [float(x) for x in line_2.split()]

        if self.nr == 10: # Cartesian
            line_3 = f.readline()
            self.nf = [int(float(x)) for x in line_3.split()[0:3]]        
            self.origin = [float(x) for x in line_3.split()[3:6]]
        
            line_4 = f.readline()
=======
        self.f = open(filename, 'r')
        self._read_block1()
        self._read_block2()
        self._read_block3()
	self.f.close()

    def _read_block1(self):
        # Retrieves all of the information from block 1 of a wwinp file.

        line_1 = self.f.readline()
        self.ni = int(line_1.split()[2])
        self.nr = int(line_1.split()[3])

        line_2 = self.f.readline()
        self.ne = [float(x) for x in line_2.split()]

        if self.nr == 10: # Cartesian
            line_3 = self.f.readline()
            self.nf = [int(float(x)) for x in line_3.split()[0:3]]        
            self.origin = [float(x) for x in line_3.split()[3:6]]
        
            line_4 = self.f.readline()
>>>>>>> cf38f05a
            self.nc = [int(float(x)) for x in line_4.split()[0:3]]
            self.nwg = int(float(line_4.split()[3]))
                 
        if self.nr == 16: # Cylindrical
<<<<<<< HEAD
            raise ValueError('Cylindrical WWINP not currently supported')

        
    def _read_block2(self, f):
=======
            print >>sys.stderr, 'Cylindrical WWINP not currently supported'
            sys.exit(1)
            pass
        
    def _read_block2(self):
>>>>>>> cf38f05a
        # Retrieves all of the information from block 2 of a wwinp file. 

        self.bounds = [[], [], []]
        self.cm = [[], [], []]
        self.fm = [[], [], []]

        for i in [0, 1, 2] :
            # Create a list of raw block 2 values.
            raw = []
            while len(raw) < 3*self.nc[i] + 1:
<<<<<<< HEAD
                raw += [float(x) for x in f.readline().split()]
=======
                raw += [float(x) for x in self.f.readline().split()]
>>>>>>> cf38f05a

            # Remove all the rx(i), ry(i), rz(i) values that 
            # contaminated the raw list.
            removed_values = [raw[0]]
            for j in range(1, len(raw)):
                if j % 3 != 0:
                    removed_values.append(raw[j])

            # Expaned out nfx/nfy/nfx values to get structured mesh bounds.
            for j in range(0, len(removed_values)):
                if j % 2 == 0:
                    self.bounds[i].append(removed_values[j])
                    if j != 0:
                        self.cm[i].append(removed_values[j])
                    
                else:
                    self.fm[i].append(removed_values[j])
                    for k in range(1, int(removed_values[j])):
                        self.bounds[i].append(
                            (removed_values[j+1] - removed_values[j-1])\
                             *k/removed_values[j] + removed_values[j-1])
   

<<<<<<< HEAD
    def _read_block3(self, f):
=======
    def _read_block3(self):
>>>>>>> cf38f05a
        #Retrives all the information of the block 3 of a wwinp file.

        self.e = [[]]
        if self.ne[0] != 0:
            while len(self.e[0]) < self.ne[0]:
<<<<<<< HEAD
                self.e[0] += [float(x) for x in f.readline().split()]

            self._read_wwlb('n', f)
=======
                self.e[0] += [float(x) for x in self.f.readline().split()]

            self._read_wwlb('n')
>>>>>>> cf38f05a

        if len(self.ne) == 2:
            self.e.append([])
            while len(self.e[-1]) < self.ne[1]:
<<<<<<< HEAD
                self.e[-1] += [float(x) for x in f.readline().split()]

            self._read_wwlb('p', f)

    def _read_wwlb(self, particle, f):
=======
                self.e[-1] += [float(x) for x in self.f.readline().split()]

            self._read_wwlb('p')

    def _read_wwlb(self, particle):
>>>>>>> cf38f05a
        # Reads the weight window lower bounds from block 3 and returns a 
        # mesh.

        # If this is the first time this method is called then created a mesh,
        # otherwise (in the case of n and p in the same WWINP) add to the 
        # preexisting mesh.
        if not hasattr(self, 'mesh'):
            self.mesh = ScdMesh(self.bounds[0], self.bounds[1], self.bounds[2])

        voxels = list(self.mesh.iterateHex('zyx'))

        if particle == 'n':
           particle_index = 0

        elif particle == 'p':
           particle_index = 1

        for i in range(1, len(self.e[particle_index]) + 1):
            # Create tags for each e_group
            tag_name = 'ww_{0}_group_{1:03d}'.format(particle, i)
            tag_ww = self.mesh.imesh.createTag(tag_name, 1, float)
        
            # Get all data for energy group i
            ww_data = []
            while len(ww_data) < self.nf[0]*self.nf[1]*self.nf[2]:
<<<<<<< HEAD
                ww_data += [float(x) for x in f.readline().split()]
=======
                ww_data += [float(x) for x in self.f.readline().split()]
>>>>>>> cf38f05a

            # tag data to voxels
            tag_ww[voxels] = ww_data 

        # Save energy upper bounds to rootset.
        tag_e_bounds = \
            self.mesh.imesh.createTag('{0}_e_upper_bounds'.format(particle),\
                                      len(self.e[particle_index]), float)
        tag_e_bounds[self.mesh.imesh.rootSet] = self.e[particle_index]




    def write_wwinp(self, filename):
        """ This method writes a complete WWINP file to <filename>.
        """
<<<<<<< HEAD
        with open(filename, 'w') as f: 
            self._write_block1(f)
            self._write_block2(f)
            self._write_block3(f)

    def _write_block1(self, f):
=======
        self.f = open(filename, 'w')
        self._write_block1()
        self._write_block2()
        self._write_block3()
        self.f.close()

    def _write_block1(self):
>>>>>>> cf38f05a
        #Writes the all block 1 data to WWINP file

        block1 = ''

        # Create a MCNP formated time string.
        now = datetime.datetime.now()
        time ='{0:02d}/{1}/{2} {3}:{4}:{5}'.format(now.month, now.day, \
                   str(now.year)[2:], now.hour, now.minute, now.second)

        # Append line 1.
        block1 += \
        '         1         1         {0}        {1}                     {2}\n'\
        .format(self.ni, self.nr, time)

        # Append line 2.
        for i in self.ne:
            block1 += '         {0}'.format(int(i))

        block1 += '\n'

        # Append line 3.
        block1 += \
            ' {0: 1.5E} {1: 1.5E} {2: 1.5E} {3: 1.5E} {4: 1.5E} {5: 1.5E}\n'\
            .format(self.nf[0], self.nf[1], self.nf[2],
                    self.origin[0], self.origin[1], self.origin[2])

        # Append line 4.
        block1 += ' {0: 1.5E} {1: 1.5E} {2: 1.5E} {3: 1.5E}\n'\
            .format(self.nc[0], self.nc[1], self.nc[2], self.nwg)

<<<<<<< HEAD
        f.write(block1)

    def _write_block2(self, f):
=======
        self.f.write(block1)

    def _write_block2(self):
>>>>>>> cf38f05a
        #Writes the all block 2 data to WWINP file

        # Create an array of values to be print in block 2.
        block2_array = [[],[],[]]
        for i in [0, 1, 2]:
            block2_array[i].append(self.origin[i])
            for j in range(0, len(self.cm[i])):
               block2_array[i] += [self.fm[i][j], self.cm[i][j], 1.0000]

        # Translate block2 vector into a string with appropriate text wrapping.
        block2 = ""
        for i in range(0,3):
            line_count = 0 # number of entries printed to current line, max = 6
            for j in range(0, len(block2_array[i])):           
                block2 += ' {0: 1.5E}'.format(block2_array[i][j])
                line_count += 1
                if line_count == 6:
                    block2 += '\n'
                    line_count = 0

            if line_count != 0:
                block2 += '\n'

<<<<<<< HEAD
        f.write(block2)

    def _write_block3(self, f):
        #Writes the all block 3 data to WWINP file

        if self.ne[0] != 0:
            self._write_block3_single('n', f)

        if len(self.ne) == 2:
            self._write_block3_single('p', f)

    def _write_block3_single(self, particle, f):
=======
        self.f.write(block2)

    def _write_block3(self):
        #Writes the all block 3 data to WWINP file

        if self.ne[0] != 0:
            self._write_block3_single('n')

        if len(self.ne) == 2:
            self._write_block3_single('p')

    def _write_block3_single(self, particle):
>>>>>>> cf38f05a
        # Write all of block 3 a single time (e.g. for WWINP with only n or 
        #   p). This function is called twice in the case of the WWINP having 
        #   both n and p.


        if particle == 'n':
           particle_index = 0

        elif particle == 'p':
           particle_index = 1

        # Append energy line.
        block3 = ''
        line_count = 0

        for e_upper_bound in self.e[particle_index]:
            block3 += '  {0:1.5E}'.format(e_upper_bound)
            line_count += 1
            if line_count == 6:
               block3 += '\n'

        if line_count != 0:
            block3 += '\n'

        # Get ww_data.
        count = 0
        for e_group in range(1, len(self.e[particle_index]) + 1):
            voxels = list(self.mesh.iterateHex('zyx'))
            ww_data = []
            count += 1
            for voxel in voxels:
<<<<<<< HEAD
                ww_data.append(
=======
                ww_data.append(\
>>>>>>> cf38f05a
                    self.mesh.imesh.getTagHandle('ww_{0}_group_{1:03d}'\
                        .format(particle, e_group))[voxel])
          
            # Append ww_data to block3 string.
            line_count = 0
            for ww in ww_data:
                
                block3 += ' {0: 1.5E}'.format(ww)
                line_count += 1
    
                if line_count == 6:
                    block3 += '\n'
                    line_count = 0

            if line_count != 0:
                block3 += '\n'

<<<<<<< HEAD
        f.write(block3)
=======
        self.f.write(block3)
>>>>>>> cf38f05a



    def read_mesh(self, mesh):
<<<<<<< HEAD
        """This method creates a Wwinp object from a structured mesh object. 
        The mesh must have tags in the form "ww_X_group_YYY" where X is n 
        or p, and  YYY is the energy group. For every particle there must 
        be a rootSet tag in the form X_e_upper_bounds containing a list of
        energy upper bounds.
=======
        """ This method creates a Wwinp object from a structured mesh object. 
            The mesh must have tags in the form "ww_X_group_YYY" where X is n 
            or p, and  YYY is the energy group. For every particle there must 
            be a rootSet tag in the form X_e_upper_bounds containing a list of
            energy upper bounds.
>>>>>>> cf38f05a
        """

        self.mesh = mesh
 
        # Set geometry related attributes.
        self.nr = 10
        self.nwg = 1
    
        # Set energy related attributes.  
        self.e = []
        self.ne = []
        all_tags = [x.name for x in self.mesh.imesh\
                                   .getAllTags(self.mesh.imesh.rootSet)]

        if 'n_e_upper_bounds' in all_tags:
            n_e_upper_bounds = self.mesh.imesh.getTagHandle('n_e_upper_bounds')\
                              [self.mesh.imesh.rootSet]
            # In the single energy group case, the "E_upper_bounds" tag 
            # returns a non-iterable float. If this is the case, put this 
            # float into an array so that it can be iterated over
            if isinstance(n_e_upper_bounds, float):
                n_e_upper_bounds = [n_e_upper_bounds]

            self.e.append(n_e_upper_bounds)
            self.ne.append(int(len(n_e_upper_bounds)))

        else:
            self.e.append([])
            self.ne.append(0)
 

        if 'p_e_upper_bounds' in all_tags:
            p_e_upper_bounds = self.mesh.imesh.getTagHandle('p_e_upper_bounds')\
                              [self.mesh.imesh.rootSet]
            if isinstance(p_e_upper_bounds, float):
                p_e_upper_bounds = [p_e_upper_bounds]

            self.e.append(p_e_upper_bounds)
            self.ne.append(int(len(p_e_upper_bounds)))

   
        self.ni = int(len(self.ne))
    
        # Set space related attributes.
        self.bounds = [self.mesh.getDivisions('x'),\
                       self.mesh.getDivisions('y'),\
                       self.mesh.getDivisions('z')]
    
        self.origin = [self.bounds[0][0], self.bounds[1][0], self.bounds[2][0]]
    
        # Cycle through the rest of bounds to get the fine/coarse information.
        self.cm = [[],[],[]]
        self.fm = [[],[],[]]
        for i, points in enumerate(self.bounds):
            # There exists at least 1 fine mesh point.
            self.fm[i].append(1)
            # Loop through remaining points to determine which are coarse, 
            # and the number of fine meshes between them.
            j = 1
            while j < len(points) - 1 :
                 # Floating point comparison characterizes coarse vs. fine. 
                 # The value 1.01E-2 is used because MCNP prints
                 # to the nearest 0.01.
                if abs((points[j] - points[j-1]) - (points[j+1] - points[j]))\
                       <= 1.01E-2: 
                    self.fm[i][len(self.cm[i])] += 1
                else:
                    self.cm[i].append(points[j])
                    self.fm[i].append(1)
    
                j += 1
    
            # Append last point as coarse point, as this is always the case.
            self.cm[i].append(points[-1])
    
        self.nc = [len(self.cm[0]), len(self.cm[1]), len(self.cm[2])]
        self.nf = [sum(self.fm[0]), sum(self.fm[1]), sum(self.fm[2])]
<|MERGE_RESOLUTION|>--- conflicted
+++ resolved
@@ -28,16 +28,11 @@
 from binaryreader import _BinaryReader, _FortranRecord
 
 # mesh specific imports
-<<<<<<< HEAD
 try:
     from itaps import iMesh
     from pyne.scdmesh import ScdMesh
 except ImportError:
     pass
-=======
-from itaps import iMesh
-from r2s.scdmesh import ScdMesh
->>>>>>> cf38f05a
 
 
 class Mctal(object):
@@ -1139,7 +1134,6 @@
 
 class Wwinp(object):
     """ A Wwinp object stores all of the information from a single MCNP WWINP
-<<<<<<< HEAD
     file. Weight window lower bounds are stored on a structured mesh. Only
     Cartesian mesh WWINP files are supported. Neutron, photon, and
     simotaneous neutron and photon WWINP files are supported.
@@ -1174,48 +1168,12 @@
 	   X_e_upper_bounds.
     """
 
-=======
-        file. Weight window lower bounds are stored on a structured mesh. Only
-        Cartesian mesh WWINP files are supported. Neutron, photon, and
-        simotaneous neutron and photon WWINP files are supported.
-
-        Parameters:
-        ----------
-        Attribute names are identical to names speficied in WWINP file
-        description in the MCNP5 User's Guide Volume 3 Appendix J.
-
-        ni : number of integers on card 2. ni = 1 for neutron WWINPs, ni = 2 for 
-             photon WWINPs or neutron + photon WWINPs.
-        nr : 10 for rectangular, 16 for cylindrical.
-        ne : list of number of energy groups for neutrons and photons. If ni = 1
-             the list is only 1 value long, to represent the number of neutron
-             energy groups
-        nf : list of number of fine mesh points in the i, j, k dimensions
-        origin : list of i, j, k, minimums.
-        nc : list of number of coarse mesh points in the i, j, k dimensions
-        nwg : 1 for rectangular, 2 for cylindrical.
-        cm : list of lists of coarse mesh points in the i, j, k dimensions. Note
-             the origin is not considered a coarse mesh point (as in MCNP).
-        fm : list of lists of number of fine mesh points between the coarses 
-              mesh points in the i, j, k dimensions.
-        e : list of lists of energy upper bounds for neutrons, photons. If
-            ni = 1, the e will look like [[]]. If ni = 2, e will look like
-            [[], []].
-        bounds : list of lists of spacial bounds in the i, j, k dimensions.
-	mesh : scdmesh containing all the neutron and/or photon weight 
-	       window lower bounds. These tags have the form "ww_X_group_YYY"
-	       where X is n or p and YYY is the energy group number
-	       (e.g. 001, 002, etc.). The mesh has rootSet tags in the form
-	       X_e_upper_bounds.
-    """
->>>>>>> cf38f05a
     def __init__(self):
         pass
 
     def read_wwinp(self, filename):
         """ This method creates a Wwinp object from the WWINP file <filename>.
         """
-<<<<<<< HEAD
         with open(filename, 'r') as f: 
              self._read_block1(f)
              self._read_block2(f)
@@ -1237,46 +1195,14 @@
             self.origin = [float(x) for x in line_3.split()[3:6]]
         
             line_4 = f.readline()
-=======
-        self.f = open(filename, 'r')
-        self._read_block1()
-        self._read_block2()
-        self._read_block3()
-	self.f.close()
-
-    def _read_block1(self):
-        # Retrieves all of the information from block 1 of a wwinp file.
-
-        line_1 = self.f.readline()
-        self.ni = int(line_1.split()[2])
-        self.nr = int(line_1.split()[3])
-
-        line_2 = self.f.readline()
-        self.ne = [float(x) for x in line_2.split()]
-
-        if self.nr == 10: # Cartesian
-            line_3 = self.f.readline()
-            self.nf = [int(float(x)) for x in line_3.split()[0:3]]        
-            self.origin = [float(x) for x in line_3.split()[3:6]]
-        
-            line_4 = self.f.readline()
->>>>>>> cf38f05a
             self.nc = [int(float(x)) for x in line_4.split()[0:3]]
             self.nwg = int(float(line_4.split()[3]))
                  
         if self.nr == 16: # Cylindrical
-<<<<<<< HEAD
             raise ValueError('Cylindrical WWINP not currently supported')
 
         
     def _read_block2(self, f):
-=======
-            print >>sys.stderr, 'Cylindrical WWINP not currently supported'
-            sys.exit(1)
-            pass
-        
-    def _read_block2(self):
->>>>>>> cf38f05a
         # Retrieves all of the information from block 2 of a wwinp file. 
 
         self.bounds = [[], [], []]
@@ -1287,11 +1213,7 @@
             # Create a list of raw block 2 values.
             raw = []
             while len(raw) < 3*self.nc[i] + 1:
-<<<<<<< HEAD
                 raw += [float(x) for x in f.readline().split()]
-=======
-                raw += [float(x) for x in self.f.readline().split()]
->>>>>>> cf38f05a
 
             # Remove all the rx(i), ry(i), rz(i) values that 
             # contaminated the raw list.
@@ -1315,42 +1237,24 @@
                              *k/removed_values[j] + removed_values[j-1])
    
 
-<<<<<<< HEAD
     def _read_block3(self, f):
-=======
-    def _read_block3(self):
->>>>>>> cf38f05a
         #Retrives all the information of the block 3 of a wwinp file.
 
         self.e = [[]]
         if self.ne[0] != 0:
             while len(self.e[0]) < self.ne[0]:
-<<<<<<< HEAD
                 self.e[0] += [float(x) for x in f.readline().split()]
 
             self._read_wwlb('n', f)
-=======
-                self.e[0] += [float(x) for x in self.f.readline().split()]
-
-            self._read_wwlb('n')
->>>>>>> cf38f05a
 
         if len(self.ne) == 2:
             self.e.append([])
             while len(self.e[-1]) < self.ne[1]:
-<<<<<<< HEAD
                 self.e[-1] += [float(x) for x in f.readline().split()]
 
             self._read_wwlb('p', f)
 
     def _read_wwlb(self, particle, f):
-=======
-                self.e[-1] += [float(x) for x in self.f.readline().split()]
-
-            self._read_wwlb('p')
-
-    def _read_wwlb(self, particle):
->>>>>>> cf38f05a
         # Reads the weight window lower bounds from block 3 and returns a 
         # mesh.
 
@@ -1376,11 +1280,8 @@
             # Get all data for energy group i
             ww_data = []
             while len(ww_data) < self.nf[0]*self.nf[1]*self.nf[2]:
-<<<<<<< HEAD
                 ww_data += [float(x) for x in f.readline().split()]
-=======
                 ww_data += [float(x) for x in self.f.readline().split()]
->>>>>>> cf38f05a
 
             # tag data to voxels
             tag_ww[voxels] = ww_data 
@@ -1397,22 +1298,12 @@
     def write_wwinp(self, filename):
         """ This method writes a complete WWINP file to <filename>.
         """
-<<<<<<< HEAD
         with open(filename, 'w') as f: 
             self._write_block1(f)
             self._write_block2(f)
             self._write_block3(f)
 
     def _write_block1(self, f):
-=======
-        self.f = open(filename, 'w')
-        self._write_block1()
-        self._write_block2()
-        self._write_block3()
-        self.f.close()
-
-    def _write_block1(self):
->>>>>>> cf38f05a
         #Writes the all block 1 data to WWINP file
 
         block1 = ''
@@ -1443,15 +1334,9 @@
         block1 += ' {0: 1.5E} {1: 1.5E} {2: 1.5E} {3: 1.5E}\n'\
             .format(self.nc[0], self.nc[1], self.nc[2], self.nwg)
 
-<<<<<<< HEAD
         f.write(block1)
 
     def _write_block2(self, f):
-=======
-        self.f.write(block1)
-
-    def _write_block2(self):
->>>>>>> cf38f05a
         #Writes the all block 2 data to WWINP file
 
         # Create an array of values to be print in block 2.
@@ -1475,7 +1360,6 @@
             if line_count != 0:
                 block2 += '\n'
 
-<<<<<<< HEAD
         f.write(block2)
 
     def _write_block3(self, f):
@@ -1488,20 +1372,6 @@
             self._write_block3_single('p', f)
 
     def _write_block3_single(self, particle, f):
-=======
-        self.f.write(block2)
-
-    def _write_block3(self):
-        #Writes the all block 3 data to WWINP file
-
-        if self.ne[0] != 0:
-            self._write_block3_single('n')
-
-        if len(self.ne) == 2:
-            self._write_block3_single('p')
-
-    def _write_block3_single(self, particle):
->>>>>>> cf38f05a
         # Write all of block 3 a single time (e.g. for WWINP with only n or 
         #   p). This function is called twice in the case of the WWINP having 
         #   both n and p.
@@ -1533,11 +1403,7 @@
             ww_data = []
             count += 1
             for voxel in voxels:
-<<<<<<< HEAD
                 ww_data.append(
-=======
-                ww_data.append(\
->>>>>>> cf38f05a
                     self.mesh.imesh.getTagHandle('ww_{0}_group_{1:03d}'\
                         .format(particle, e_group))[voxel])
           
@@ -1555,28 +1421,16 @@
             if line_count != 0:
                 block3 += '\n'
 
-<<<<<<< HEAD
         f.write(block3)
-=======
-        self.f.write(block3)
->>>>>>> cf38f05a
 
 
 
     def read_mesh(self, mesh):
-<<<<<<< HEAD
         """This method creates a Wwinp object from a structured mesh object. 
         The mesh must have tags in the form "ww_X_group_YYY" where X is n 
         or p, and  YYY is the energy group. For every particle there must 
         be a rootSet tag in the form X_e_upper_bounds containing a list of
         energy upper bounds.
-=======
-        """ This method creates a Wwinp object from a structured mesh object. 
-            The mesh must have tags in the form "ww_X_group_YYY" where X is n 
-            or p, and  YYY is the energy group. For every particle there must 
-            be a rootSet tag in the form X_e_upper_bounds containing a list of
-            energy upper bounds.
->>>>>>> cf38f05a
         """
 
         self.mesh = mesh
