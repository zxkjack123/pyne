"""Python wrapper for material library."""
from __future__ import division, unicode_literals

# Cython imports
from libcpp.utility cimport pair as cpp_pair
from libcpp.set cimport set as cpp_set
#from cython.operator cimport reference as ref
from cython.operator cimport dereference as deref
from cython.operator cimport preincrement as inc
from libc.stdlib cimport malloc, free
from libcpp.string cimport string as std_string
from libcpp.map cimport map as cpp_map
from libcpp.vector cimport vector as cpp_vector
from libcpp cimport bool as cpp_bool

# Python imports
import collections
cimport numpy as np
import numpy as np
from warnings import warn
from pyne.utils import QAWarning
import os
import sys
if sys.version_info[0] >= 3:
    #Python2 basestring is now Python3 string
    basestring = str

import tables as tb

# local imports
from pyne cimport cpp_material
cimport pyne.stlcontainers as conv
import pyne.stlcontainers as conv

cimport cpp_jsoncpp
cimport pyne.jsoncpp as jsoncpp
import pyne.jsoncpp as jsoncpp

cimport pyne.nucname as nucname
import pyne.nucname as nucname

cimport pyne.data as data
import pyne.data as data


warn(__name__ + " is not yet QA compliant.", QAWarning)

# Maximum 32-bit signed int
DEF INT_MAX = 2147483647

cdef cpp_map[int, double] dict_to_comp(dict nucvec):
    """Converts a dictionary with arbitraily-typed keys to component map."""
    cdef int key_zz
    cdef cpp_map[int, double] comp = cpp_map[int, double]()

    for key, value in nucvec.items():
        key_zz = nucname.id(key)
        comp[key_zz] = value

    return comp


cdef class _Material:

    def __cinit__(self, nucvec=None, double mass=-1.0, double density=-1.0,
                  double atoms_per_molecule=-1.0, metadata=None, bint free_mat=True,
                  *args, **kwargs):
        """Material C++ constructor."""
        cdef cpp_map[int, double] comp
        cdef jsoncpp.Value cmetadata = jsoncpp.Value({} if metadata is None else metadata)

        if isinstance(nucvec, _Material):
            # Material from Material
            self.mat_pointer = (<_Material> nucvec).mat_pointer
        elif isinstance(nucvec, dict):
            # Material from dict
            comp = dict_to_comp(nucvec)
            self.mat_pointer = new cpp_material.Material(
                    comp, mass, density, atoms_per_molecule, deref(cmetadata._inst))
        elif isinstance(nucvec, basestring):
            # Material from file
            nucvec = nucvec.encode()
            self.mat_pointer = new cpp_material.Material(
                    <char *> nucvec, mass, density, atoms_per_molecule,
                    deref(cmetadata._inst))
        elif (nucvec is None):
            if free_mat:
                # Make empty mass stream
                self.mat_pointer = new cpp_material.Material(comp, mass, density,
                                        atoms_per_molecule, deref(cmetadata._inst))
            else:
                self.mat_pointer = NULL
        else:
            # Bad Material
            raise TypeError("The mass stream nucvec must be a dict, str, "
                    "or None, but is a {0}".format(type(nucvec)))

        # Init some meta-data
        self._comp = None
        self._free_mat = free_mat

    def __dealloc__(self):
        """Material C++ destructor."""
        if self._free_mat:
            del self.mat_pointer


    #
    # Class Attributes
    #

    property comp:
        def __get__(self):
            cdef conv._MapIntDouble comp_proxy
            if self._comp is None:
                comp_proxy = conv.MapIntDouble(False, False)
                comp_proxy.map_ptr = &self.mat_pointer.comp
                self._comp = comp_proxy
            return self._comp

        def __set__(self, value):
            cdef cpp_pair[int, double] item
            cdef cpp_map[int, double]  m

            if isinstance(value, conv._MapIntDouble):
                self.mat_pointer.comp = deref(
                        (<conv._MapIntDouble> value).map_ptr)
            elif hasattr(value, 'items'):
                m = cpp_map[int, double]()
                for k, v in value.items():
                    item = cpp_pair[int, double](k, v)
                    m.insert(item)
                self.mat_pointer.comp = m
            elif hasattr(value, '__len__'):
                m = cpp_map[int, double]()
                for i in value:
                    item = cpp_pair[int, double](i[0], i[1])
                    m.insert(item)
                self.mat_pointer.comp = m
            else:
                raise TypeError('{0} cannot be converted to a map.'.format(
                        type(value)))

            self._comp = None

    property mass:
        def __get__(self):
            return self.mat_pointer.mass

        def __set__(self, double value):
            self.mat_pointer.mass = value

    property density:
        def __get__(self):
            return self.mat_pointer.density

        def __set__(self, double value):
            self.mat_pointer.density = value

    property atoms_per_molecule:
        def __get__(self):
            return self.mat_pointer.atoms_per_molecule

        def __set__(self, double value):
            self.mat_pointer.atoms_per_molecule = value

    property metadata:
        def __get__(self):
            cdef jsoncpp.Value val = jsoncpp.Value(view=True)
            val._inst = &self.mat_pointer.metadata
            return val

        def __set__(self, value):
            cdef jsoncpp.Value val = jsoncpp.Value(value)
            val._view = True
            self.mat_pointer.metadata = deref(val._inst)

    #
    # Class Methods
    #

    def norm_comp(self):
        """Normalizes the composition, preserving the mass of the nuclide
        vector as mass.

        """
        self.mat_pointer.norm_comp()


    def from_hdf5(self, filename, datapath, int row=-1,
                  int protocol=1):
        """from_hdf5(char * filename, char * datapath, int row=-1, int protocol=1)
        Initialize a Material object from an HDF5 file.

        Parameters
        ----------
        filename : str
            Path to HDF5 file that contains the data to read in.
        datapath : str
            Path to HDF5 table or group that represents the data.
            In the example below, datapath = "/mat_name".
        row : int, optional
            The index of the arrays from which to read the data.  This
            ranges from 0 to N-1.  Defaults to the last element of the array.
            Negative indexing is allowed (row[-N] = row[0]).
        protocol : int, optional
            Specifies the protocol to use to read in the data.  Different
            protocols are used to represent different internal structures in
            the HDF5 file.

        Notes
        -----
        There are currently two protocols which are implemented for how to
        store materials inside of an HDF5 file.  Protocol 0 is the older,
        deprecated method using a group of arrays.  Protocol 1 is the newer,
        prefered method which uses a table of materials plus a side array of
        nuclides.

        The Protocol 0 HDF5 representation of a Material is a group that holds
        several extendable array datasets.  One array is entitled "Mass" while
        the other datasets are nuclide names in name form ("U235", "NP237",
        *etc*).  For example::

            file.h5 (file)
                |-- material (group)
                    |-- Mass (array)
                    |-- H1 (array)
                    |-- O16 (array)
                    |-- U235 (array)
                    |-- PU239 (array)
                    |-- ...

        The arrays are all of length N, where each row typically represents a
        different fuel cycle pass.  The sum of all of the nuclide arrays should
        sum to one, like Material.comp. This method is deprecated.

        Protocol 1 is the newer, more efficient protocol for storing many
        materials.  It consists of a table which stores the material
        information and an array that stores the nuclides (id) which index
        the comp array::

            file.h5 (file)
                |-- material (table)
                    |-- mass (double col)
                    |-- density (double col)
                    |-- atoms_per_molecule (double col)
                    |-- comp (double array col, len of nuc_zz)
                |-- nuc_zz (int array)
                |-- material_attr (variable length char array)

        The material table has a string attribute called 'nucpath' which holds
        the path to the nuclide array inside this HDF5 file.  The same nucpath
        may be used for multiple material tables.  The length of the nucpath
        must match the length of the comp arrays.

        Examples
        --------
        This method loads data into a pre-existing :class:`Material`.
        Initialization is therefore a two-step process::

            mat = Material()
            mat.from_hdf5("afile.h5", "/foo/bar/mat", -3)

        """
        cdef char * c_filename
        if isinstance(filename, unicode):
            filename_bytes = filename.encode('UTF-8')
        else:
            filename_bytes = filename
        c_filename = filename_bytes
        cdef char * c_datapath
        if isinstance(datapath, unicode):
            datapath_bytes = datapath.encode('UTF-8')
        else:
            datapath_bytes = datapath
        c_datapath = datapath_bytes
        self.mat_pointer.from_hdf5(c_filename, c_datapath, row, protocol)


    def write_hdf5(self, filename, datapath="/mat_name", nucpath="",
                   row=-0.0, chunksize=100):
        """write_hdf5(filename, datapath="/mat_name", nucpath="", row=-0.0, chunksize=100)
        Writes the material to an HDF5 file, using Protocol 1 (see the
        from_hdf5() method).

        Parameters
        ----------
        filename : str
            Path to HDF5 file to write the data out to.  If the file does not
            exist, it will be created.
        datapath : str, optional
            Path to HDF5 table that represents the data.  If the table does not
            exist, it will be created.
        nucpath : str, optional
            Path to id array of nuclides to write out.  If this array does
            not exist, it is created with the nuclides present in this
            material. Nuclides present in this material but not in nucpath will
            not be written out.
        row : float, optional
            The row index of the HDF5 table to write this material to.  This
            ranges from 0 to N.  Negative indexing is allowed (row[-N] =
            row[0]).  Defaults to the appending this material to the table
            (row[N] = row[-0.0]).  This value must be a float since in integer
            repesentation 0 **is** -0, but in float representation 0.0 **is
            not** -0.0.
        chunksize : int, optional
            In Protocol 1, materials are stored in an HDF5 table which is an
            extensible data type. The chunksize determines the number of rows
            per chunk.  For better performance, this number should be as close
            as possible to the final table size.  This parameter is only
            relevant if a new table is being created.

        Examples
        --------
        The following writes out ten low-enriched uranium materials to a new
        table::

            leu = Material({'U235': 0.04, 'U238': 0.96}, 4.2, "LEU", 1.0)
            leu.write_hdf5('proto1.h5', chunksize=10)

            for i in range(2, 11):
                leu = Material({'U235': 0.04, 'U238': 0.96}, i*4.2, "LEU",
                               1.0*i)
                leu.write_hdf5('proto1.h5')

        """
        cdef char * c_filename
        filename_bytes = filename.encode('UTF-8')
        c_filename = filename_bytes
        cdef char * c_datapath
        datapath_bytes = datapath.encode('UTF-8')
        c_datapath = datapath_bytes
        cdef char * c_nucpath
        
        if nucpath != "":
            nucpath_bytes = nucpath.encode('UTF-8')
            c_nucpath = nucpath_bytes
            self.mat_pointer.deprecated_write_hdf5(c_filename, c_datapath, c_nucpath, row, chunksize)
        else:
            self.mat_pointer.write_hdf5(c_filename, c_datapath, row, chunksize)


    def phits(self, frac_type='mass', mult_den=True):
        """phits(frac_type='mass', mult_den=True)
        Return an phits card
        Parameters
        ----------
        frac_type : str, optional
            Either 'mass' or 'atom'. Speficies whether mass or atom fractions
            are used to describe material composition. (default 'mass')
        mult_den : bool, optional
            Flag for whether material cards are written in mass density if True,
            or mass fraction if False. (default True)
        """
        cdef std_string card
        card = self.mat_pointer.phits(frac_type.encode(), mult_den)
        return card.decode()

    def mcnp(self, frac_type='mass', mult_den=True):
        """mcnp(frac_type='mass', mult_den=True)
        Return an mcnp card
        Parameters
        ----------
        frac_type : str, optional
            Either 'mass' or 'atom'. Speficies whether mass or atom fractions
            are used to describe material composition. (default 'mass')
        mult_den : bool, optional
            Flag for whether material cards are written in mass density if True,
            or mass fraction if False. (default True)
        """
        cdef std_string card
        card = self.mat_pointer.mcnp(frac_type.encode(), mult_den)
        return card.decode()

    def get_uwuw_name(self):
        """get_uwuw_name()
        Return a uwuw material name
        """
        cdef std_string uwuw_name
        uwuw_name = self.mat_pointer.get_uwuw_name()
        return uwuw_name.decode()

    def openmc(self, frac_type='mass'):
        """openmc(frac_type)
        Return an openmc xml element for the material
        """
        cdef std_string mat
        mat = self.mat_pointer.openmc(frac_type.encode())
        return mat.decode()

    def fluka(self, fid, frac_type='mass'):
        """fluka()
        Return a fluka material record if there is only one component,
        otherwise return the compound material record and the fluka
        compound record
        Parameters
        ----------
        The sequential material id starting from 26 unless predefined
        """
        cdef std_string card
        card = self.mat_pointer.fluka(fid, frac_type.encode())
        return card.decode()

    def not_fluka_builtin(self, fluka_name):
        """not_fluka_builtin()
        Return whether a string is in the fluka built-in list
        Parameters
        ----------
        A string representing a FLUKA material name
        """
        cdef cpp_bool card
        card = self.mat_pointer.not_fluka_builtin(fluka_name)
        return card

    def fluka_material_str(self, id):
        """fluka_material_str()
        Return the FLUKA MATERIAL record with the given id.
        A single-component material is expected
        Parameters
        ----------
        The sequential material id starting from 26 unless predefined
        """
        cdef std_string card
        card = self.mat_pointer.fluka_material_str(id)
        return card

    def fluka_material_component(self, id, nucid, fluka_name):
        """fluka_material_component()
        Return the FLUKA MATERIAL record with the given id, nucid and name.
        Parameters
        ----------
        The sequential material id, the (single) nucid, and the fluka name
        """
        cdef std_string card
        card = self.mat_pointer.fluka_material_component(id, nucid, fluka_name)
        return card

    def fluka_material_line(self, znum, mass, id, name):
        """fluka_material_line()
        Return the FLUKA MATERIAL record with the given znum, atomic mass, id,
        and fluka name
        Parameters
        ----------
        The znum, atomic mass, material id, and the fluka name
        """
        cdef std_string card
        card = self.mat_pointer.fluka_material_line(znum, mass, id, name)
        return card

    def fluka_format_field(self, field):
        """fluka_format_field()
        Return a string for a single field in the FLUKA MATERIAL record
        Parameters
        ----------
        The field value
        """
        cdef std_string card
        card = self.mat_pointer.fluka_format_field(field)
        return card

    def fluka_compound_str(self, id, frac_type='mass'):
        """fluka_compound_str()
        Return the FLUKA MATERIAL record for the compound, and the
    FLUKA COMPOUND record for the components
        Parameters
        ----------
        The sequential compound id starting from 26 unless predefined
        """
        cdef std_string card
        card = self.mat_pointer.fluka_compound_str(id, frac_type)
        return card

    def from_text(self, filename):
        """from_text(char * filename)
        Initialize a Material object from a simple text file.

        Parameters
        ----------
        filename : str
            Path to text file that contains the data to read in.

        Notes
        -----
        The text representation of Materials are nuclide identifiers in the
        first column and mass or weight values in the second column.  For
        example, for natural uranium::

            922340  0.000055
            U235    0.00720
            92238   0.992745

        Data in this file must be whitespace separated.  Any valid nuclide
        naming scheme may be used for the nuclide identifiers.  Moreover,
        material metadata may be optionally supplied::

            Name    NatU
            Mass    42.0
            APerM   1
            922340  0.000055
            U235    0.00720
            92238   0.992745

        Examples
        --------
        This method loads data into a pre-existing Material.
        Initialization is therefore a two-step process::

            mat = Material()
            mat.from_text("natu.txt")

        This method is most often called implicitly by the Material constructor.

        """
        cdef char * c_filename
        if isinstance(filename, unicode):
            filename_bytes = filename.encode('UTF-8')
        else:
            filename_bytes = filename
        c_filename = filename_bytes
        self.mat_pointer.from_text(c_filename)


    def write_text(self, filename):
        """write_text(filename)
        Writes the material to a plain text file.

        Parameters
        ----------
        filename : str
            Path to text file to write the data to.  If the file already
            exists, it will be overwritten.

        Examples
        --------
        The following writes out a low-enriched uranium material to a new file::

            leu = Material({'U235': 0.04, 'U238': 0.96}, 42.0, "LEU", 1.0)
            leu.write_text('leu.txt')

        """
        cdef char * c_filename
        if isinstance(filename, unicode):
            filename_bytes = filename.encode('UTF-8')
        else:
            filename_bytes = filename
        c_filename = filename_bytes
        self.mat_pointer.write_text(c_filename)

    def load_json(self, json):
        """load_json(json)
        Loads a JSON instance into this Material.

        Parameters
        ----------
        json : jsoncpp.Value
            An object-type JSON value.

        """
        self.mat_pointer.load_json(deref((<jsoncpp.Value> json)._inst))

    def dump_json(self):
        """dump_json()
        Dumps the material to a JSON object.

        Returns
        -------
        val : jsoncpp.Value
            An object-type JSON value.

        """
        cdef jsoncpp.Value val = jsoncpp.Value(view=False)
        val._inst[0] = self.mat_pointer.dump_json()
        return val

    def from_json(self, filename):
        """from_json(char * filename)
        Initialize a Material object from a JSON file.

        Parameters
        ----------
        filename : str
            Path to text file that contains the data to read in.

        """
        cdef char * c_filename
        filename_bytes = filename.encode('UTF-8')
        c_filename = filename_bytes
        self.mat_pointer.from_json(c_filename)

    def write_json(self, filename):
        """write_json(filename)
        Writes the material to a JSON file.

        Parameters
        ----------
        filename : str
            Path to text file to write the data to.  If the file already
            exists, it will be overwritten.

        Examples
        --------
        The following writes out a low-enriched uranium material to a new file::

            leu = Material({'U235': 0.04, 'U238': 0.96}, 42.0, "LEU", 1.0)
            leu.write_json('leu.json')

        """
        filename = filename.encode()
        self.mat_pointer.write_json(filename)

    def normalize(self):
        """This convenience method normalizes the mass stream by setting its
        mass = 1.0.

        """
        self.mat_pointer.normalize()


    def mult_by_mass(self):
        """This multiplies comp by mass and returns the resultant
        nuctopic vector.

        Returns
        -------
        nucvec : dict
            For a Material mat,

            .. math:: \\mbox{nucvec[nuc]} = \\mbox{mat.comp[nuc]} \\times \\mbox{mat.mass}

        """
        cdef conv._MapIntDouble nucvec_proxy = conv.MapIntDouble()
        nucvec_proxy.map_ptr = new cpp_map[int, double](
                self.mat_pointer.mult_by_mass())
        return nucvec_proxy


    def activity(self):
        """This provides the activity of the comp of the material.

        Returns
    -------
    nucvec : dict
        For a Material mat

        """
        cdef conv._MapIntDouble nucvec_proxy = conv.MapIntDouble()
        nucvec_proxy.map_ptr = new cpp_map[int, double](
                self.mat_pointer.activity())
        return nucvec_proxy


    def decay_heat(self):
        """This provides the decay heat using the comp of the the Material. It
        assumes that the composition of material is given in units of [grams]
        and returns decay heat in units of [MW].

        Returns
        -------
        nucvec : dict
            For a Material mat
        """
        cdef conv._MapIntDouble nucvec_proxy = conv.MapIntDouble()
        nucvec_proxy.map_ptr = new cpp_map[int, double](
                self.mat_pointer.decay_heat())
        return nucvec_proxy


    def dose_per_g(self, dose_type, source=0):
        """This provides the dose per gram using the comp of the the Material.

        Parameters
        ----------
        dose_type : string
            One of: ext_air, ext_soil, ingest, inhale
        source : int
            optional; default is EPA
            0 for EPA, 1 for DOE, 2 for GENII

        Returns
        -------
        nucvec : dict
            For a Material mat:
            ext_air_dose returns mrem/h per g per m^3
            ext_soil_dose returns mrem/h per g per m^2
            ingest_dose returns mrem per g
            inhale_dose returns mrem per g
        """
        cdef conv._MapIntDouble nucvec_proxy = conv.MapIntDouble()
        cdef std_string dosetype
        if not isinstance(dose_type, bytes):
            dose_type = dose_type.encode()
        dosetype = std_string(<char *> dose_type)
        nucvec_proxy.map_ptr = new cpp_map[int, double](
                self.mat_pointer.dose_per_g(dosetype, source))
        return nucvec_proxy


    def molecular_mass(self, atoms_per_molecule=-1.0):
        """molecular_mass(atoms_per_molecule=-1.0)
        This method returns the molecular mass of the comp of this
        material.

        Parameters
        ----------
        atoms_per_molecule : double, optional
            Number of atoms to per molecule of material.  Needed to obtain
            proper scaling.  For example, this value for water is 3.0.

        Returns
        -------
        mol_mass : float
            Molecular mass in [amu].

        """
        return self.mat_pointer.molecular_mass(atoms_per_molecule)

    def expand_elements(self, nucset=set()):
        """expand_elements(self)
        Expands the elements ('U', 'C', etc) in the material by
        replacing them with their natural isotopic distributions with
        the exception of the ids in nucset. This function returns a
        copy.

        Parameters
        ----------
        nucset : set, optional
            A set of integers representing nucids which should not
            be expanded.

        Returns
        -------
        newmat : Material
            A copied and expanded material.

        """
        cdef _Material newmat = Material()
        newmat.mat_pointer[0] = self.mat_pointer.expand_elements(nucset)
        return newmat

    def collapse_elements(self, nucset):
        """collapse_elements(self, nucset)
        Collapses the elements in the material, excluding the nucids in
        the set nucset. This function returns a copy of the material.

        Parameters
        ----------
        nucset : set, optional
            A set of integers representing nucids which should not
            be collapsed.

        Returns
        -------
        newmat : Material
            A copied and collapsed material.

        """
        cdef _Material newmat = Material()
        newmat.mat_pointer[0] = self.mat_pointer.collapse_elements(nucset)
        return newmat

    def mass_density(self, double num_dens=-1.0, double atoms_per_molecule=-1.0):
        """mass_density(self, num_dens=-1.0, atoms_per_molecule=-1.0)
        Computes, sets, and returns the mass density when num_dens is greater
        than or equal zero.  If num_dens is negative, this simply returns the
        current value of the density attribute.

        Parameters
        ----------
        num_dens : float, optional
            The number density from which to compute the mass density in units
            of [1/cc].
        atoms_per_molecule : float, optional
            Number of atoms to per molecule of material. For example, this value
            for water is 3.0.

        Returns
        -------
        density : float
            The density attr [g/cc].

        """
        return self.mat_pointer.mass_density(num_dens, atoms_per_molecule)

    def number_density(self, double mass_dens=-1.0, double atoms_per_molecule=-1.0):
        """number_density(self, mass_dens=-1.0, atoms_per_molecule=-1.0)
        Computes and returns the number density from the mass_dens argument if this
        is greater than or equal zero.  If mass_dens is negative, then the number
        density is computed using the current value of the density attribute.

        Parameters
        ----------
        mass_dens : float, optional
            The mass density from which to compute the number density in units
            of [g/cc].
        atoms_per_molecule : float, optional
            Number of atoms to per molecule of material. For example, this value
            for water is 3.0.

        Returns
        -------
        num_dens : float
            The number density [1/cc] of the material.

        """
        return self.mat_pointer.number_density(mass_dens, atoms_per_molecule)



    #
    # submaterial Methods
    #

    def sub_mat(self, nuc_sequence):
        """sub_mat(nuc_sequence)
        Grabs a subset of the material and returns a new material comprised
        of only the specified nuclides.

        Parameters
        ----------
        nuc_sequence : sequence
            Nuctopes --OR-- elements to be taken from current stream.
            Members of this list must be integers.  For example, [922350, 942390]
            would take U-235 and Pu-239.

        Returns
        -------
        submaterial : Material
            A new mass stream object that only
            has the members given in nuc_sequence.  The mass of the submaterial
            is calculated based on the mass fraction composition and mass
            of the original mass stream.

        Notes
        -----
        The input here is seen as a suggestion and so no error is raised if a
        nuclide is asked for via nuc_sequence that is not present in the
        original material.

        """
        # Make an nuctopic set
        cdef cpp_set[int] nuc_set = nucname.id_set(nuc_sequence)

        # Make new python version of this material
        cdef _Material pymat = Material()
        pymat.mat_pointer[0] = self.mat_pointer.sub_mat(nuc_set)
        return pymat


    def set_mat(self, nuc_sequence, value):
        """set_mat(nuc_sequence, value)
        Sets a subset of the material to a new value and returns a new
        material.

        Parameters
        ----------
        nuc_sequence : sequence
            Nuctopes --OR-- elements to be taken from current stream.
            Members of this list must be integers.  For example, [922350, 942390]
            would take U-235 and Pu-239.
        value : float
            Mass value to set all nuclides in sequence to on the material.

        Returns
        -------
        submaterial : Material
            A new material object whose members in nuc_sequence have the
            cooresponding mass value.  The mass of the submaterial is
            calculated based on the mass fraction composition and mass of the
            original material.

        """
        # Make an nuctopic set
        cdef cpp_set[int] nuc_set = nucname.id_set(nuc_sequence)

        # Make new python version of this material
        cdef _Material pymat = Material()
        pymat.mat_pointer[0] = self.mat_pointer.set_mat(nuc_set, <double> value)
        return pymat


    def del_mat(self, nuc_sequence):
        """del_mat(nuc_sequence)
        Removes a subset of the material and returns a new material
        comprised of only the non-specified nuclides.

        Parameters
        ----------
        nuc_sequence : sequence
            Nuclides to be taken out of the current material.

        Returns
        -------
        submaterial : Material
            A new material object that only has the members not given in
            nuc_sequence.  The mass of the submaterial is calculated based on
            the mass fraction composition and mass of the original material.

        Notes
        -----
        The input here is seen as a suggestion and so no error is raised if a
        nuclide is asked for via nuc_sequence that is not present in the
        original material.

        """
        # Make an nuctopic set
        cdef cpp_set[int] nuc_set = nucname.id_set(nuc_sequence)

        # Make new python version of this material
        cdef _Material pymat = Material()
        pymat.mat_pointer[0] = self.mat_pointer.del_mat(nuc_set)
        return pymat


    def sub_range(self, lower=0, upper=INT_MAX):
        """sub_range(lower=0, upper=INT_MAX)
        Grabs a sub-material from this mat based on a range [lower, upper)
        of values.

        Parameters
        ----------
        lower : nuclide-name, optional
            Lower bound on nuclide range.
        upper : nuclide-name, optional
            Upper bound on nuclide range.

        Returns
        -------
        submaterial : Material
            A new mass stream object that only has nuclides on the given range.

        """
        cdef int clower, cupper

        if isinstance(lower, int):
            clower = lower
        else:
            clower = nucname.id(lower)

        if isinstance(upper, int):
            cupper = upper
        else:
            cupper = nucname.id(upper)

        cdef _Material pymat = Material()
        pymat.mat_pointer[0] = self.mat_pointer.sub_range(clower, cupper)
        return pymat


    def set_range(self, lower=0, upper=INT_MAX, value=0.0):
        """set_range(lower=0, upper=INT_MAX, value=0.0)
        Sets a sub-material from this mat based on a range [lower, upper) to
        a new mass weight value.

        Parameters
        ----------
        lower : nuclide-name, optional
            Lower bound on nuclide range.
        upper : nuclide-name, optional
            Upper bound on nuclide range.
        value : float
            Mass value to set all nuclides on the range to on the material.

        Returns
        -------
        submaterial : Material
            A new mass stream object that only has nuclides on the given range.

        """
        cdef int clower, cupper

        if isinstance(lower, int):
            clower = lower
        else:
            clower = nucname.id(lower)

        if isinstance(upper, int):
            cupper = upper
        else:
            cupper = nucname.id(upper)

        cdef _Material pymat = Material()
        pymat.mat_pointer[0] = self.mat_pointer.set_range(clower, cupper, <double> value)
        return pymat


    def del_range(self, lower=0, upper=INT_MAX):
        """del_range(lower=0, upper=INT_MAX)
        Remove a range [lower, upper) of nuclides from this material and
        returns a submaterial.

        Parameters
        ----------
        lower : nuclide-name, optional
            Lower bound on nuclide range.
        upper : nuclide-name, optional
            Upper bound on nuclide range.

        Returns
        -------
        submaterial : Material
            A new mass stream object that does not contain nuclides on the
            given range.

        """
        cdef int clower, cupper

        if isinstance(lower, int):
            clower = lower
        else:
            clower = nucname.id(lower)

        if isinstance(upper, int):
            cupper = upper
        else:
            cupper = nucname.id(upper)

        cdef _Material pymat = Material()
        pymat.mat_pointer[0] = self.mat_pointer.del_range(clower, cupper)
        return pymat


    def sub_elem(self, element):
        """sub_elem(element)
        Grabs a subset of the material and returns a new material comprised of
        only the nuclides of the specified element.

        Returns
        -------
        submaterial : Material
            A new mass stream object that only has members of the given element.

        """
        cdef _Material pymat = Material()
        pymat.mat_pointer[0] = self.mat_pointer.sub_elem(nucname.id(element))
        return pymat


    def sub_u(self):
        """sub_u()
        Convenience method that gets the Uranium portion of a mass stream.

        Returns
        -------
        submaterial : Material
            A new mass stream object that only has Uranium members.

        """
        cdef _Material pymat = Material()
        pymat.mat_pointer[0] = self.mat_pointer.sub_elem(nucname.id('U'))
        return pymat


    def sub_pu(self):
        """sub_pu()
        Convenience method that gets the Plutonium portion of a mass stream.

        Returns
        -------
        submaterial : Material
            A new mass stream object that only has Plutonium members.

        """
        cdef _Material pymat = Material()
        pymat.mat_pointer[0] = self.mat_pointer.sub_elem(nucname.id('Pu'))
        return pymat


    def sub_lan(self):
        """sub_lan()
        Convenience method that gets the Lanthanide portion of a mass stream.

        Returns
        -------
        submaterial : Material
            A new mass stream object that only has Lanthanide members.

        """
        cdef _Material pymat = Material()
        pymat.mat_pointer[0] = self.mat_pointer.sub_lan()
        return pymat


    def sub_act(self):
        """sub_act()
        Convenience method that gets the Actinide portion of a mass stream.

        Returns
        -------
        submaterial : Material
            A new mass stream object that only has Actinide members.

        """
        cdef _Material pymat = Material()
        pymat.mat_pointer[0] = self.mat_pointer.sub_act()
        return pymat


    def sub_tru(self):
        """sub_tru()
        Convenience method that gets the Transuranic portion of a mass
        stream.

        Returns
        -------
        submaterial : Material
            A new mass stream object that only has Transuranic members.

        """
        cdef _Material pymat = Material()
        pymat.mat_pointer[0] = self.mat_pointer.sub_tru()
        return pymat


    def sub_ma(self):
        """sub_ma()
        Convenience method that gets the Minor Actinide portion of a mass
        stream.

        Returns
        -------
        submaterial : Material
            A new mass stream object that only has Minor Actinide members.

        """
        cdef _Material pymat = Material()
        pymat.mat_pointer[0] = self.mat_pointer.sub_ma()
        return pymat


    def sub_fp(self):
        """sub_fp()
        Convenience method that gets the Fission Product portion of a mass
        stream.

        Returns
        -------
        submaterial : Material
            A new mass stream object that only has Fission Product members.

        """
        cdef _Material pymat = Material()
        pymat.mat_pointer[0] = self.mat_pointer.sub_fp()
        return pymat


    #
    # Atom Fraction Methods
    #
    def to_atom_frac(self):
        """Converts the material to a map of nuclides to atom fractions.

        Returns
        -------
        atom_fracs : mapping
            Dictionary-like object that maps nuclides to atom fractions in the
            material.

        """
        cdef conv._MapIntDouble comp_proxy = conv.MapIntDouble()
        comp_proxy.map_ptr = new cpp_map[int, double](self.mat_pointer.to_atom_frac())
        return comp_proxy


    def from_atom_frac(self, atom_fracs):
        """from_atom_frac(atom_fracs)
        Loads the material composition based on a mapping of atom fractions.

        Parameters
        ----------
        atom_fracs : dict
            Dictionary that maps nuclides or materials to atom fractions for
            the material.  The keys may be intergers, strings, or materials.
            The values must be castable to floats.

        Examples
        --------
        To get a material from water, based on atom fractions::

            h2o = {10010: 2.0, 'O16': 1.0}
            mat = Material()
            mat.from_atom_frac(h2o)

        Or for Uranium-Oxide, based on an initial fuel vector::

            # Define initial heavy metal
            ihm = Material()
            ihm.from_atom_frac({'U235': 0.05, 'U238': 0.95})

            # Define Uranium-Oxide
            uox = {ihm: 1.0, 80160: 2.0}
            mat = Material()
            mat.from_atom_frac(uox)

        Note that the initial heavy metal was used as a key in a dictionary.
        This is possible because Materials are hashable.

        """
        cdef int key_zz
        cdef double val
        cdef cpp_map[int, double] key_af
        cdef cpp_map[int, double].iterator keyiter, keyend
        cdef cpp_map[int, double] af = cpp_map[int, double]()

        # Convert atom_fracs to something usable in C++
        for key, value in atom_fracs.items():
            val = <double> value
            if isinstance(key, int):
                key_zz = <int> nucname.id(key)
                if 0 == af.count(key_zz):
                    af[key_zz] = 0.0
                af[key_zz] = af[key_zz] + val
            elif isinstance(key, basestring):
                key_zz = nucname.id(key)
                if 0 == af.count(key_zz):
                    af[key_zz] = 0.0
                af[key_zz] = af[key_zz] + val
            elif isinstance(key, _Material):
                key_af = deref((<_Material> key).mat_pointer).to_atom_frac()
                keyiter = key_af.begin()
                keyend = key_af.end()
                while keyiter != keyend:
                    key_zz = deref(keyiter).first
                    if 0 == af.count(key_zz):
                        af[key_zz] = 0.0
                    af[key_zz] = af[key_zz] + (val * deref(keyiter).second)
                    inc(keyiter)
            else:
                raise TypeError("Atom fraction keys must be integers, "
                        "strings, or Materials.")

        self.mat_pointer.from_atom_frac(af)


    def to_atom_dens(self):
        """Converts the material to a map of nuclides to atom densities.

        Returns
        -------
        atom_dens : mapping
            Dictionary-like object that maps nuclides to atom densites in the
            material.

        """
        cdef conv._MapIntDouble comp_proxy = conv.MapIntDouble()
        comp_proxy.map_ptr = new cpp_map[int, double](self.mat_pointer.to_atom_dens())
        return comp_proxy


    #
    # Radioactive Properties
    #

    def gammas(self, norm=False):
        """
        Returns a vector of gamma rays and intensities in decays/s/atom material

        Returns
        -------
        gammas : a vector of pairs of gamma-rays and intensities. The
            intensities are in decays/s/atom material
        """
        return self.mat_pointer.gammas()

    def xrays(self, norm=False):
        """
        Returns a vector of X rays and intensities in decays/s/atom material.
        Includes only X rays from internal conversion and electron capture

        Returns
        -------
        x-rays : a vector of pairs of X-rays and intensities. The
            intensities are in decays/s/atom material
        """
        return self.mat_pointer.xrays()

    def photons(self, norm=False):
        """
        Returns a vector of photons and intensities in decays/s/atom material.
        This vector is the combination of X-rays and gamma-rays produced in the
        decay of the material.


        Parameters
        ----------
        norm : boolean
            Whether or not to normalize the returned data if True then
            intensities

        Returns
        -------
        photons : a vector of pairs of photon energies and intensities. The
            intensities are in decays/s/atom material
        """
        return self.mat_pointer.photons(<cpp_bool> norm)

    def decay(self, double t):
        """decay(double t)
        Decays a material for a time t, in seconds. Returns a new material.
        """
        cdef _Material pymat = Material()
        pymat.mat_pointer[0] = self.mat_pointer.decay(t)
        return pymat

    def cram(self, A, int order=14):
        """Transmutes the material via the CRAM method.

        Parameters
        ----------
        A : 1D array-like
            The transmutation matrix [unitless]
        order : int, optional
            The CRAM approximation order (default 14).

        Returns
        -------
        A new material which has been transmuted.
        """
        A = np.asarray(A, dtype=np.float64)
        cdef int Alen = len(A)
        cdef double* Aptr = <double*> np.PyArray_DATA(A)
        cdef cpp_vector[double] cpp_A = cpp_vector[double]()
        cpp_A.reserve(Alen)
        cpp_A.assign(Aptr, Aptr + Alen)
        # transmute and return
        cdef _Material pymat = Material()
        pymat.mat_pointer[0] = self.mat_pointer.cram(cpp_A, order)
        return pymat


    #
    # Operator Overloads
    #

    # Addition

    def __add_float__(x, double y):
        cdef _Material pymat = Material()
        pymat.mat_pointer[0] = x.mat_pointer[0] + y
        return pymat


    def __add_material__(x, y):
        cdef _Material pymat = Material()
        pymat.mat_pointer[0] = (<_Material> x).mat_pointer[0] + (<_Material> y).mat_pointer[0]
        return pymat


    def __add__(x, y):
        if isinstance(x, _Material) and isinstance(y, _Material):
            return x.__add_material__(y)
        elif isinstance(y, float):
            return x.__add_float__(y)
        elif isinstance(x, float):
            return y.__add_float__(x)
        elif isinstance(y, int):
            return x.__add_float__(float(y))
        elif isinstance(x, int):
            return y.__add_float__(float(x))
        else:
            return NotImplemented


    # Multiplication

    def __mul_float__(x, double y):
        cdef _Material pymat = Material()
        pymat.mat_pointer[0] = x.mat_pointer[0] * y
        return pymat


    def __mul__(x, y):
        if isinstance(y, float):
            return x.__mul_float__(y)
        elif isinstance(x, float):
            return y.__mul_float__(x)
        elif isinstance(y, int):
            return x.__mul_float__(float(y))
        elif isinstance(x, int):
            return y.__mul_float__(float(x))
        else:
            return NotImplemented


    # Division
    def __div_float__(self, double y):
        cdef _Material pymat = Material()
        pymat.mat_pointer[0] = self.mat_pointer[0] * (1 / y)
        return pymat

    def __div__(self, y):
        if isinstance(y, float):
            return self.__div_float__(y)
        elif isinstance(y, int):
            return self.__div_float__(float(y))
        else:
            return NotImplemented

    def __rdiv__(self, y):
        return self.__div__(y)

    def __truediv__(self, y):
        if isinstance(y, float):
            return self.__div_float__(y)
        elif isinstance(y, int):
            return self.__div_float__(float(y))
        else:
            return NotImplemented

    #
    # Mapping interface
    #
    def __len__(self):
        return self.mat_pointer.comp.size()


    def __contains__(self, int key):
        if 0 < self.mat_pointer.comp.count(key):
            return True
        else:
            return False


    def __getitem__(self, key):
        cdef double key_mass

        # Get single integer-key
        if isinstance(key, int):
            if 0 < self.mat_pointer.comp.count(key):
                key_mass = self.mat_pointer.comp[key] * self.mat_pointer.mass
                return key_mass
            else:
                raise KeyError("key {0} not found".format(repr(key)))

        # Get single string-key
        elif isinstance(key, basestring):
            key_zz = nucname.id(key)
            return self[key_zz]

        # Get slice-based sub-material
        elif isinstance(key, slice):
            lower = key.start
            if lower is None:
                lower = 0

            upper = key.stop
            if upper is None:
                upper = INT_MAX

            return self.sub_range(lower, upper)

        # Get sequance-based sub-material
        elif hasattr(key, '__len__'):
            return self.sub_mat(key)

        # Fail-Yurt
        else:
            raise TypeError("key {0} is of unsupported type {1}".format(
                    repr(key), type(key)))


    def __setitem__(self, key, double value):
        cdef _Material new_mat
        cdef matp new_matp
        cdef conv._MapIntDouble mbm
        cdef int key_zz
        cdef cpp_map[int, double].iterator mbmiter, mbmend

        # Set single integer-key
        if isinstance(key, int):
            mbm = self.mult_by_mass()
            mbm.map_ptr[0][key] = value
            new_matp = new cpp_material.Material(mbm.map_ptr[0], -1.0, -1.0)
            self.mat_pointer = new_matp
            self._comp = None

        # Set single string-key
        elif isinstance(key, basestring):
            key_zz = nucname.id(key)
            self[key_zz] = value

        # Set slice-based sub-material
        elif isinstance(key, slice):
            lower = key.start
            if lower is None:
                lower = 0

            upper = key.stop
            if upper is None:
                upper = INT_MAX

            # set values back on instance
            new_mat = self.set_range(lower, upper, value)
            self.mat_pointer[0] = new_mat.mat_pointer[0]
            self._comp = None

        # Set sequance-based sub-material
        elif hasattr(key, '__len__'):
            new_mat = self.set_mat(key, value)
            self.mat_pointer[0] = new_mat.mat_pointer[0]
            self._comp = None

        # Fail-Yurt
        else:
            msg = "key {0} is of unsupported type {1}".format(repr(key), type(key))
            raise TypeError(msg)


    def __delitem__(self, key):
        cdef _Material new_mat
        cdef matp new_matp
        cdef conv._MapIntDouble mbm
        cdef int key_zz
        cdef cpp_map[int, double].iterator mbmiter, mbmend

        # Remove single key
        if isinstance(key, int):
            if 0 == self.mat_pointer.comp.count(key):
                return
            mbm = self.mult_by_mass()
            mbm.map_ptr.erase(<int> key)
            new_matp = new cpp_material.Material(mbm.map_ptr[0], -1.0)
            new_matp = new cpp_material.Material(mbm.map_ptr[0], -1.0, -1.0)
            self.mat_pointer = new_matp
            self._comp = None

        # Remove single string-key
        elif isinstance(key, basestring):
            key_zz = nucname.id(key)
            del self[key_zz]

        # Remove slice-based sub-material
        elif isinstance(key, slice):
            lower = key.start
            if lower is None:
                lower = 0

            upper = key.stop
            if upper is None:
                upper = INT_MAX

            # set values back on instance
            new_mat = self.del_range(lower, upper)
            self.mat_pointer[0] = new_mat.mat_pointer[0]
            self._comp = None

        # Remove sequance-based sub-material
        elif hasattr(key, '__len__'):
            new_mat = self.del_mat(key)
            self.mat_pointer[0] = new_mat.mat_pointer[0]
            self._comp = None

        # Fail-Yurt
        else:
            raise TypeError("key {0} is of unsupported type {1}".format(
                    repr(key), type(key)))


    def __iter__(self):
        mbm = self.mult_by_mass()
        self._iter_mbm = mbm
        mbm_iter = iter(mbm)
        return mbm_iter


    #
    # Make materials hasable so that they may be used as keys in a dictionary
    #
    def __hash__(self):
        # not the most sofisticated hash...
        return id(self)


class Material(_Material, collections.MutableMapping):
    """Material composed of nuclides.

    Parameters
    ----------
    comp : dict or str
        This is the input nuclide component dictionary.  This dictionary need
        not be normalized; Material initialization will automatically
        renormalize the stream.  Thus the comp simply is a dictionary of
        relative mass.  The keys of comp must be integers representing
        nuclides in id-form.  The values are floats for each nuclide's
        mass fraction. If a string is provided instead of a dictionary, then
        Material will read in the comp vector from a file at the string's
        location.  This either plaintext or hdf5 files. If no comp is provided,
        an empty Material object is constructed.
    mass : float, optional
        This is the mass of the new stream. If the mass provided is negative
        (default -1.0) then the mass of the new stream is calculated from the
        sum of compdict's components before normalization.  If the mass here is
        positive or zero, then this mass overrides the calculated one.
    density : float, optional
        This is the density of the material.
    atoms_per_molecule : float, optional
        Number of atoms to per molecule of material.  Needed to obtain proper
        scaling of molecular mass.  For example, this value for water is
        3.0.
    metadata : JSON-convertable Python object, optional
        Initial attributes to build the material with.  At the top-level this is
        usually a dictionary with string keys.  This container is used to store
        arbitrary metadata about the material.
    free_mat : bool, optional
        Flag for whether this wrapper 'owns' this underlying C++ pyne::Material
        object, and thus determines whether or not to deallocate it on wrapper
        destruction.

    """
    def __str__(self):
        header = ["Material:"]
        header += ["mass = {0}".format(self.mass)]
        header += ["density = {0}".format(self.density)]
        header += ["atoms per molecule = {0}".format(self.atoms_per_molecule)]
        if self.metadata.isobject():
            for key, value in self.metadata.items():
                header += ["{0} = {1}".format(key, value)]
        header += ['-' * max([len(h) for h in header])]
        header = "\n".join(header) + "\n"

        s = header + "\n".join(["{0:<7}{1}".format(
                nucname.name(key), value) for key, value in self.comp.items()])
        return s

    def __repr__(self):
        return "pyne.material.Material({0}, {1}, {2}, {3}, {4})".format(
                repr(self.comp), self.mass, self.density, self.atoms_per_molecule, repr(self.metadata))

    def __deepcopy__(self, memo):
        cdef _Material other = Material(free_mat=False)
        cdef cpp_material.Material * self_ptr = (<_Material> self).mat_pointer
        cdef cpp_material.Material * other_ptr = new cpp_material.Material()
        other_ptr.comp = self_ptr.comp
        other_ptr.mass = self_ptr.mass
        other_ptr.density = self_ptr.density
        other_ptr.atoms_per_molecule = self_ptr.atoms_per_molecule
        other_ptr.metadata = self_ptr.metadata
        other.mat_pointer = other_ptr
        other._free_mat = True
        return other


    def write_mcnp(self, filename, frac_type='mass'):
        """write_mcnp(self, filename, frac_type='mass')
        The method appends an MCNP mass fraction definition, with
        attributes to the file with the supplied filename.

        Parameters
        ----------
        filename : str
            The file to append the material definition to.
        frac_type : str, optional
            Either 'mass' or 'atom'. Speficies whether mass or atom fractions
            are used to describe material composition.
        """
        with open(filename, 'a') as f:
            f.write(self.mcnp(frac_type))

    def write_openmc(self, filename, frac_type='mass'):
        """write_openmc(self, filename, frac_type='mass')
        The method appends an OpenMC mass fraction definition, with
        attributes to the file with the supplied filename.

        Parameters
        ----------
        filename : str
            The file to append the material definition to.
        frac_type : str, optional
            Either 'mass' or 'atom'. Speficies whether mass or atom fractions
            are used to describe material composition.
        """
        with open(filename, 'a') as f:
            f.write(self.openmc(frac_type))

    def alara(self):
        """alara(self)
        This method returns an ALARA material in string form, with relevant
        attributes as ALARA valid comments.

        Returns
        -------
        s : str
            The MCNP material card.
        """
        s = ''

        if 'mat_number' in self.metadata:
            s += '# mat number: {0}\n'.format(self.metadata['mat_number'])
            mat_num = self.metadata['mat_number']  # for use in mat_name
        else:
            mat_num = '<mat_num>'

        if 'source' in self.metadata:
            s += '# source: {0}\n'.format(self.metadata['source'])

        if 'comments' in self.metadata:
            comment_string= 'comments: ' + self.metadata['comments']
            # split up lines so comments are less than 80 characters
            for n in range(0, int(np.ceil(float(len(comment_string))/77))):
                s += '# {0}\n'.format(comment_string[n*77:(n + 1)*77])

        # set density. If not present, set it equal to "<rho>"
        if str(self.density) != '-1.0':
            density = self.density
        else:
            density = '<rho>'

        # if a name is present, use it. Otherwise the name is is:
        # mat<mat_number>_rho<rho>
        if 'name' in self.metadata:
            mat_name = self.metadata['name']
        else:
            mat_name = 'mat{0}_rho-{1}'.format(mat_num, density)

        s += '{0} {1} {2}\n'\
                    .format(mat_name, density, len(self.comp))

        # Multiply frac by 100 because ALARA uses mass percent for matlib files
        for iso, frac in self.comp.items():
            s += '     {0} {1:.4E} {2}\n'.format(nucname.alara(iso),
                                                 frac*100, str(nucname.znum(iso)))

        return s

    def write_alara(self, filename):
        """write_alara(self, filename)
        The method appends an ALARA material d$efinition, with attributes
        to the file with the supplied filename.

        Parameters
        ----------
        filename : str
            The file to append the material definition to.
        """
        with open(filename, 'a') as f:
            f.write(self.alara())
         


#####################################
### Material generation functions ###
#####################################

def from_atom_frac(atom_fracs, double mass=-1.0, double density=-1.0,
                   double atoms_per_molecule=-1.0, metadata=None):
    """from_atom_frac(atom_fracs, double mass=-1.0, double atoms_per_molecule=-1.0)
    Create a Material from a mapping of atom fractions.

    Parameters
    ----------
    atom_fracs : dict
        Dictionary that maps nuclides or materials to atom fractions for the
        material.  The keys may be intergers, strings, or materials. The values
        must be castable to floats.
    mass : float, optional
        This is the mass of the new stream. If the mass provided is negative
        (default -1.0) then the mass of the new stream is calculated from the
        sum of compdict's components before normalization.  If the mass here is
        positive or zero, then this mass overrides the calculated one.
    density : float, optional
        This is the density of the material.
    atoms_per_molecule : float, optional
        Number of atoms per molecule of material.  Needed to obtain proper
        scaling of molecular mass.  For example, this value for water is
        3.0.
    metadata : JSON-convertable Python object, optional
        Initial attributes to build the material with.  At the top-level this is
        usually a dictionary with string keys.  This container is used to store
        arbitrary metadata about the material.

    Returns
    -------
    mat : Material
        A material generated from atom fractions.

    Examples
    --------
    To get a material from water, based on atom fractions::

        h2o = {10010: 2.0, 'O16': 1.0}
        mat = from_atom_frac(h2o)

    Or for Uranium-Oxide, based on an initial fuel vector::

        # Define initial heavy metal
        ihm = from_atom_frac({'U235': 0.05, 'U238': 0.95})

        # Define Uranium-Oxide
        uox = {ihm: 1.0, 80160: 2.0}
        mat = from_atom_frac(uox)

    Note that the initial heavy metal was used as a key in a dictionary.
    This is possible because Materials are hashable.

    See Also
    --------
    Material.from_atom_frac : Underlying method class method.

    """
    mat = Material(metadata=metadata)
    mat.from_atom_frac(atom_fracs)

    if 0.0 <= mass:
        mat.mass = mass

    if 0.0 <= density:
        mat.density = density

    if 0.0 <= atoms_per_molecule:
        mat.atoms_per_molecule = atoms_per_molecule

    return mat



def from_hdf5(filename, datapath, int row=-1, int protocol=1):
    """from_hdf5(char * filename, char * datapath, int row=-1, int protocol=1)
    Create a Material object from an HDF5 file.

    Parameters
    ----------
    filename : str
        Path to HDF5 file that contains the data to read in.
    datapath : str
        Path to HDF5 table or group that represents the data.
    row : int, optional
        The index of the arrays from which to read the data.  This
        ranges from 0 to N-1.  Defaults to the last element of the array.
        Negative indexing is allowed (row[-N] = row[0]).
    protocol : int, optional
        Specifies the protocol to use to read in the data.  Different
        protocols are used to represent different internal structures in
        the HDF5 file.

    Returns
    -------
    mat : Material
        A material found in the HDF5 file.

    Examples
    --------
    This method loads data into a new material::

        mat = from_hdf5("afile.h5", "/foo/bar/mat", -3)

    See Also
    --------
    Material.from_hdf5 : Underlying method class method.

    """
    cdef char * c_filename
    filename_bytes = filename.encode('UTF-8')
    c_filename = filename_bytes
    cdef char * c_datapath
    datapath_bytes = datapath.encode('UTF-8')
    c_datapath = datapath_bytes
    mat = Material()
    mat.from_hdf5(c_filename, c_datapath, row, protocol)
    return mat



def from_text(filename, double mass=-1.0, double atoms_per_molecule=-1.0, metadata=None):
    """from_text(char * filename, double mass=-1.0, double atoms_per_molecule=-1.0)
    Create a Material object from a simple text file.

    Parameters
    ----------
    filename : str
        Path to text file that contains the data to read in.
    mass : float, optional
        This is the mass of the new stream. If the mass provided is negative
        (default -1.0) then the mass of the new stream is calculated from the
        sum of compdict's components before normalization.  If the mass here is
        positive or zero, then this mass overrides the calculated one.
    atoms_per_molecule : float, optional
        Number of atoms to per molecule of material.  Needed to obtain proper
        scaling of molecular mass.  For example, this value for water is
        3.0.
    metadata : JSON-convertable Python object, optional
        Initial attributes to build the material with.  At the top-level this is
        usually a dictionary with string keys.  This container is used to store
        arbitrary metadata about the material.

    Returns
    -------
    mat : Material
        A material found in the HDF5 file.

    Examples
    --------
    This method loads data into a new Material::

        mat = from_text("natu.txt")

    See Also
    --------
    Material.from_text : Underlying method class method.

    """
    cdef char * c_filename
    filename_bytes = filename.encode('UTF-8')
    c_filename = filename_bytes
    mat = Material(metadata=metadata)

    if 0.0 <= mass:
        mat.mass = mass

    if 0.0 <= atoms_per_molecule:
        mat.atoms_per_molecule = atoms_per_molecule

    mat.from_text(c_filename)
    return mat


###########################
### Material Converters ###
###########################




# (Str, Material)
cdef class MapIterStrMaterial(object):
    cdef void init(self, cpp_map[std_string, matp] * map_ptr):
        cdef cpp_map[std_string, matp].iterator * itn = <cpp_map[std_string,
                matp].iterator *> malloc(sizeof(map_ptr.begin()))
        itn[0] = map_ptr.begin()
        self.iter_now = itn

        cdef cpp_map[std_string, matp].iterator * ite = <cpp_map[std_string,
                matp].iterator *> malloc(sizeof(map_ptr.end()))
        ite[0] = map_ptr.end()
        self.iter_end = ite

    def __dealloc__(self):
        free(self.iter_now)
        free(self.iter_end)

    def __iter__(self):
        return self

    def __next__(self):
        cdef cpp_map[std_string, matp].iterator inow = deref(self.iter_now)
        cdef cpp_map[std_string, matp].iterator iend = deref(self.iter_end)

        if inow != iend:
            pyval = str(<char *> deref(inow).first.c_str())
        else:
            raise StopIteration

        inc(deref(self.iter_now))
        return pyval


cdef class _MapStrMaterial:
    def __cinit__(self, new_map=True, bint free_map=True):
        cdef std_string s
        cdef cpp_pair[std_string, matp] item

        # Cache needed to prevent Python from deref'ing
        # pointers before their time.
        self._cache = {}

        # Decide how to init map, if at all
        if isinstance(new_map, _MapStrMaterial):
            self.map_ptr = (<_MapStrMaterial> new_map).map_ptr
            self._cache = (<_MapStrMaterial> new_map)._cache
        elif hasattr(new_map, 'items'):
            self.map_ptr = new cpp_map[std_string, matp]()
            for key, value in new_map.items():
                #s = std_string(key)
                #item = cpp_pair[std_string, matp](s, (<_Material>
                # value).mat_pointer)
                #self.map_ptr.insert(item)
                self[key] = value
        elif hasattr(new_map, '__len__'):
            self.map_ptr = new cpp_map[std_string, matp]()
            for i in new_map:
                #s = std_string(i[0])
                #item = cpp_pair[std_string, matp](s, (<_Material>
                # i[1]).mat_pointer)
                #self.map_ptr.insert(item)
                self[i[0]] = i[1]
        elif bool(new_map):
            self.map_ptr = new cpp_map[std_string, matp]()

        # Store free_map
        self._free_map = free_map

    def __dealloc__(self):
        if self._free_map:
            del self.map_ptr

    def __contains__(self, key):
        cdef std_string s
        if isinstance(key, str):
            s = std_string(<char *> key)
        else:
            return False

        if 0 < self.map_ptr.count(s):
            return True
        else:
            return False

    def __len__(self):
        return self.map_ptr.size()

    def __iter__(self):
        cdef MapIterStrMaterial mi = MapIterStrMaterial()
        mi.init(self.map_ptr)
        return mi

    def __getitem__(self, key):
        cdef std_string s
        cdef _Material pymat

        if isinstance(key, basestring):
            key = key.encode()
            s = std_string(<char *> key)
        else:
            raise TypeError("Only string keys are valid.")

        if 0 < self.map_ptr.count(s):
            if key not in self._cache:
                pymat = Material(nucvec=None, free_mat=False)
                pymat.mat_pointer = deref(self.map_ptr)[s]
                self._cache[key] = pymat
            return self._cache[key]
        else:
            raise KeyError(repr(key) + " not in map.")

    def __setitem__(self, key, value):

        cdef char * c_key
        key_bytes = key.encode('UTF-8')
        c_key = key_bytes
        cdef std_string s = std_string(c_key)
        if not isinstance(value, _Material):
            raise TypeError("may only set materials into this mapping.")
        cdef cpp_pair[std_string, matp] item = cpp_pair[std_string, matp](s,
                (<_Material> value).mat_pointer)
        self.map_ptr.insert(item)
        self._cache[c_key] = value

    def __delitem__(self, char * key):
        cdef std_string s
        if key in self:
            s = std_string(key)
            self.map_ptr.erase(s)
            del self._cache[key]


class MapStrMaterial(_MapStrMaterial, collections.MutableMapping):
    """Wrapper class for C++ standard library maps of type <string, Material
    \*>.  Provides dictionary like interface on the Python level.

    Parameters
    ----------
    new_map : bool or dict-like
        Boolean on whether to make a new map or not, or dict-like object
        with keys and values which are castable to the appropriate type.
    free_map : bool
        Flag for whether the pointer to the C++ map should be deallocated
        when the wrapper is dereferenced.

    """
    def __str__(self):
        return self.__repr__()

    def __repr__(self):
        return "{" + ", ".join(["{0}: {1}".format(repr(key), value) for key, value in self.items()]) + "}"



class MultiMaterial(collections.MutableMapping):
    """ This class is serves as a way of storing a collection of materials.
    There sole argument of this function is a dictionary with material
    objects and keys and vol/mass fractions as values. There are two
    main uses cases. A collection of materials can be mixed together
    by volume of mass. Alternatively, a collection of materials can be
    used to describe a materials with multiple densities. In this latter
    case, the dict values are irrevelant"""
    def __init__(self, mats):
        # This function reads a dict of materials and either mass or volume factions,
        # then normalizes the fraction and assigns the dict as an attribute of self.
        # Normalize Mixture fractions
        # First calculate the normalization factor:
        norm = 0
        for mat, mix_frac in mats.items():
            norm = norm + mix_frac
        # Now divide all mixture fraction by the normalization factor
        # and assign them as MultiMaterial attributes
        for mat, mix_frac in mats.items():
            mats[mat] = mix_frac / norm
            mat.mass = 1  # set all mass to 1 for mixing
        self._mats = mats

    def __getitem__(self, key):
        return self._mats[key]

    def __setitem__(self, key, value):
        self._mats[key] = value

    def __add__(self, other):
        pass

    def __delitem__(self, key):
        pass

    def __iter__(self):
        pass

    def  __len__(self):
        pass

    def mix_by_mass(self):
        """This function reads in a python dict of materials and mass fractions
        then mixes the material by mass fractions and returns a material of mass=1.
        """
        total = 0
        total_mass_frac = 0
        mix = Material()
        for mat, mat_frac in self._mats.items():
            mix = mix + mat*mat_frac
            total_mass_frac += mat_frac
            total += (mat_frac/mat.density)
        mix.mass = 1
        mix.density = total_mass_frac/total

        return mix

    def mix_by_volume(self):
        """This function reads in a python dict of materials and volume fractions
        then mixes the material by volume fractions and returns a material of mass=1.
        """
        total = 0
        mix = Material()
        for mat, mat_frac in self._mats.items():
            mix = mix + mat*mat_frac*mat.density
            total += (mat.density*mat_frac)
        mix.mass = 1
        mix.density = total
        return mix


def mats_latex_table(mats, labels=None, align=None, format=".5g"):
    if align is None:
        align = '|l|' + 'c|'*len(mats)
    if labels is None:
        labels = []
    if isinstance(format, basestring):
        format = [format] * len(mats)

    nucs = set()
    colnames = ["Nuclide"]
    for i, mat in enumerate(mats):
        nucs |= set(mat.comp.keys())
        name = mat.metadata['name'] if 'name' in mat.metadata else "mat{0}".format(i)
        colnames.append(name)
    nucs = sorted(nucs)
    colnames = labels + colnames[len(labels):]
    colnames = " & ".join([r"\bf{"+n+'}' for n in colnames]) + r" \\ " + "\n"

    tab = r"\begin{tabular}{" + align + "}\n\\hline\n" + colnames + "\\hline\n"
    for nuc in nucs:
        tab += nucname.name(nuc)
        for mat, f in zip(mats, format):
            val = mat[nuc] if nuc in mat else 0.0
            tab += " & {v:{f}}".format(v=val, f=f)
        tab += r" \\ " + "\n\\hline\n"
    tab += "\\end{tabular}\n"
    return tab

<<<<<<< HEAD
ensure_material = lambda m: m if isinstance(m, Material) else Material(m)
=======

#
#  Material Library
#

cdef class _MaterialLibrary(object):

    def __init__(self, lib=None, datapath="/mat_name", nucpath="/nucid"):
        """Parameters
        ----------
        lib : dict-like, str, or None, optional
            The data to intialize the material library with.  If this is a
            string, it is interpreted as a path to a file.
        datapath : str, optional
            The path in the heirarchy to the data table in an HDF5 file.
        nucpath : str, optional
            The path in the heirarchy to the nuclide array in an HDF5 file.

        """
        if sys.version_info[0] >=3 and isinstance(lib, bytes):
            lib = lib.decode()
        cdef dict _lib = {}
        if lib is None:
            self._lib = _lib
        elif isinstance(lib, collections.Mapping):
            for key, mat in lib.items():
                _lib[key] = ensure_material(mat)
            self._lib = _lib
        elif isinstance(lib, basestring):
            self._lib = _lib
            if lib.endswith('.json') or lib.endswith('.js'):
                self.from_json(lib)
            if lib.endswith('.h5') or lib.endswith('.hdf5') \
                                   or lib.endswith('.h5m'):
                self.from_hdf5(lib, datapath=datapath, nucpath=nucpath)
        elif isinstance(lib, collections.Sequence):
            for key, mat in lib:
                _lib[key] = ensure_material(mat)
            self._lib = _lib
        else:
            msg = "Could not initialize library with lib type {0!r}"
            raise TypeError(msg.format(type(lib)))

    def __contains__(self, key):
        return key in self._lib

    def __len__(self):
        return len(self._lib)

    def __iter__(self):
        return iter(self._lib)

    def __getitem__(self, key):
        return self._lib[key]

    def __setitem__(self, key, value):
        self._lib[key] = ensure_material(value)

    def __delitem__(self, key):
        del self._lib[key]

    def from_json(self, file):
        """Loads data from a JSON file into this material library.

        Parameters
        ----------
        file : str
            A path to a JSON file.

        """
        cdef std_string s
        cdef bint opened_here = False
        cdef cpp_jsoncpp.Value jsonlib
        cdef cpp_jsoncpp.Reader reader = cpp_jsoncpp.Reader()
        cdef int i
        cdef std_string key
        cdef cpp_vector[std_string] keys
        cdef _Material mat
        cdef dict _lib = (<_MaterialLibrary> self)._lib
        if isinstance(file, basestring):
            file = open(file, 'r')
            opened_here = True
        fstr = file.read()
        if isinstance(fstr, str):
            fstr = fstr.encode()
        s = std_string(<char *> fstr)
        if opened_here:
            file.close()
        reader.parse(s, jsonlib)
        keys = jsonlib.getMemberNames()
        for i in range(len(keys)):
            mat = Material()
            key = keys[i]
            (<_Material> mat).mat_pointer.load_json(jsonlib[key])
            _lib[bytes(key.c_str()).decode()] = mat

    def write_json(self, file):
        """Writes this material library to a JSON file.

        Parameters
        ----------
        file : str
            A path to a JSON file.

        """
        cdef std_string s
        cdef std_string skey
        cdef bint opened_here = False
        cdef cpp_jsoncpp.Value jsonlib = cpp_jsoncpp.Value(cpp_jsoncpp.objectValue)
        cdef cpp_jsoncpp.StyledWriter writer = cpp_jsoncpp.StyledWriter()
        for key, mat in self._lib.items():
            key = key.encode()
            skey = std_string(<char *> key)
            jsonlib[skey] = (<_Material> mat).mat_pointer.dump_json()
        s = writer.write(jsonlib)
        if isinstance(file, basestring):
            file = open(file, 'w')
            opened_here = True
        file.write(bytes(s).decode())
        if opened_here:
            file.close()

    def from_hdf5(self, file, datapath="/mat_name", nucpath="/nucid"):
        """Loads data from an HDF5 file into this material library.

        Parameters
        ----------
        file : str
            A path to an HDF5 file.
        datapath : str, optional
            The path in the heirarchy to the data table in an HDF5 file.
        nucpath : str, optional
            The path in the heirarchy to the nuclide array in an HDF5 file.

        """
        cdef std_string s
        cdef cpp_jsoncpp.Reader reader = cpp_jsoncpp.Reader()
        cdef cpp_jsoncpp.Value attribs
        cdef int i
        cdef _Material mat
        cdef dict _lib = (<_MaterialLibrary> self)._lib
        cdef np.ndarray mattable
        with tb.open_file(file, 'r') as f:
            matstable = f.get_node(datapath)[:]
            nucs = f.get_node(nucpath)[:]
            matsmetadata = f.get_node(datapath + '_metadata').read()
        for i in range(len(matstable)):
            row = matstable[i]
            if len(nucs) == 0:
                row = (row[0], row[1], row[2], [])
            comp = dict((<int> k, v) for k, v in zip(nucs, row[3]) if v != 0.0)
            mat = Material(comp, mass=row[0], density=row[1],
                                    atoms_per_molecule=row[2])
            strmetadata = "".join(map(chr, matsmetadata[i]))
            strmetadata = strmetadata.encode()
            s = std_string(<char *> strmetadata)
            attribs = cpp_jsoncpp.Value()
            reader.parse(s, attribs)
            (<_Material> mat).mat_pointer.metadata = attribs
            if "name" in mat.metadata:
                name = mat.metadata["name"]
            else:
                name = "_" + str(i)
            _lib[name] = mat

    def write_hdf5(self, filename, datapath="/mat_name", nucpath="/nucid"):
        """Writes this material library to an HDF5 file.

        Parameters
        ----------
        filename : str
            A path to an HDF5 file.
        datapath : str, optional
            The path in the heirarchy to the data table in an HDF5 file.
        nucpath : str, optional
            The path in the heirarchy to the nuclide array in an HDF5 file.

        """
        cdef _Material mat
        cdef dict _lib = (<_MaterialLibrary> self)._lib
        cdef set nucids = set()
        for mat in _lib.values():
            nucids.update(mat.comp.keys())
        with tb.open_file(filename, 'a') as f:
            nucgrp, nucdsname = os.path.split(nucpath)
            f.create_array(nucgrp, nucdsname, np.array(sorted(nucids)),
                          createparents=True)
        for key, mat in _lib.items():
            if "name" not in mat.metadata:
                mat.metadata["name"] = key
            mat.write_hdf5(filename, datapath=datapath, nucpath=nucpath)

class MaterialLibrary(_MaterialLibrary, collections.MutableMapping):
    """The material library is a collection of unique keys mapped to
    Material objects.  This is useful for organization and declaring
    prefernces between several sources (multiple libraries).
    """
    def __repr__(self):
        libs = ["{0!r}={1!r}".format(k, m) for k, m in self.items()]
        libs = "{" + ", ".join(libs) + "}"
        return "pyne.material.MaterialLibrary({0})".format(libs)

ensure_material = lambda m: m if isinstance(m, Material) else Material(m)
>>>>>>> e8e24176
<|MERGE_RESOLUTION|>--- conflicted
+++ resolved
@@ -2172,210 +2172,5 @@
     tab += "\\end{tabular}\n"
     return tab
 
-<<<<<<< HEAD
+
 ensure_material = lambda m: m if isinstance(m, Material) else Material(m)
-=======
-
-#
-#  Material Library
-#
-
-cdef class _MaterialLibrary(object):
-
-    def __init__(self, lib=None, datapath="/mat_name", nucpath="/nucid"):
-        """Parameters
-        ----------
-        lib : dict-like, str, or None, optional
-            The data to intialize the material library with.  If this is a
-            string, it is interpreted as a path to a file.
-        datapath : str, optional
-            The path in the heirarchy to the data table in an HDF5 file.
-        nucpath : str, optional
-            The path in the heirarchy to the nuclide array in an HDF5 file.
-
-        """
-        if sys.version_info[0] >=3 and isinstance(lib, bytes):
-            lib = lib.decode()
-        cdef dict _lib = {}
-        if lib is None:
-            self._lib = _lib
-        elif isinstance(lib, collections.Mapping):
-            for key, mat in lib.items():
-                _lib[key] = ensure_material(mat)
-            self._lib = _lib
-        elif isinstance(lib, basestring):
-            self._lib = _lib
-            if lib.endswith('.json') or lib.endswith('.js'):
-                self.from_json(lib)
-            if lib.endswith('.h5') or lib.endswith('.hdf5') \
-                                   or lib.endswith('.h5m'):
-                self.from_hdf5(lib, datapath=datapath, nucpath=nucpath)
-        elif isinstance(lib, collections.Sequence):
-            for key, mat in lib:
-                _lib[key] = ensure_material(mat)
-            self._lib = _lib
-        else:
-            msg = "Could not initialize library with lib type {0!r}"
-            raise TypeError(msg.format(type(lib)))
-
-    def __contains__(self, key):
-        return key in self._lib
-
-    def __len__(self):
-        return len(self._lib)
-
-    def __iter__(self):
-        return iter(self._lib)
-
-    def __getitem__(self, key):
-        return self._lib[key]
-
-    def __setitem__(self, key, value):
-        self._lib[key] = ensure_material(value)
-
-    def __delitem__(self, key):
-        del self._lib[key]
-
-    def from_json(self, file):
-        """Loads data from a JSON file into this material library.
-
-        Parameters
-        ----------
-        file : str
-            A path to a JSON file.
-
-        """
-        cdef std_string s
-        cdef bint opened_here = False
-        cdef cpp_jsoncpp.Value jsonlib
-        cdef cpp_jsoncpp.Reader reader = cpp_jsoncpp.Reader()
-        cdef int i
-        cdef std_string key
-        cdef cpp_vector[std_string] keys
-        cdef _Material mat
-        cdef dict _lib = (<_MaterialLibrary> self)._lib
-        if isinstance(file, basestring):
-            file = open(file, 'r')
-            opened_here = True
-        fstr = file.read()
-        if isinstance(fstr, str):
-            fstr = fstr.encode()
-        s = std_string(<char *> fstr)
-        if opened_here:
-            file.close()
-        reader.parse(s, jsonlib)
-        keys = jsonlib.getMemberNames()
-        for i in range(len(keys)):
-            mat = Material()
-            key = keys[i]
-            (<_Material> mat).mat_pointer.load_json(jsonlib[key])
-            _lib[bytes(key.c_str()).decode()] = mat
-
-    def write_json(self, file):
-        """Writes this material library to a JSON file.
-
-        Parameters
-        ----------
-        file : str
-            A path to a JSON file.
-
-        """
-        cdef std_string s
-        cdef std_string skey
-        cdef bint opened_here = False
-        cdef cpp_jsoncpp.Value jsonlib = cpp_jsoncpp.Value(cpp_jsoncpp.objectValue)
-        cdef cpp_jsoncpp.StyledWriter writer = cpp_jsoncpp.StyledWriter()
-        for key, mat in self._lib.items():
-            key = key.encode()
-            skey = std_string(<char *> key)
-            jsonlib[skey] = (<_Material> mat).mat_pointer.dump_json()
-        s = writer.write(jsonlib)
-        if isinstance(file, basestring):
-            file = open(file, 'w')
-            opened_here = True
-        file.write(bytes(s).decode())
-        if opened_here:
-            file.close()
-
-    def from_hdf5(self, file, datapath="/mat_name", nucpath="/nucid"):
-        """Loads data from an HDF5 file into this material library.
-
-        Parameters
-        ----------
-        file : str
-            A path to an HDF5 file.
-        datapath : str, optional
-            The path in the heirarchy to the data table in an HDF5 file.
-        nucpath : str, optional
-            The path in the heirarchy to the nuclide array in an HDF5 file.
-
-        """
-        cdef std_string s
-        cdef cpp_jsoncpp.Reader reader = cpp_jsoncpp.Reader()
-        cdef cpp_jsoncpp.Value attribs
-        cdef int i
-        cdef _Material mat
-        cdef dict _lib = (<_MaterialLibrary> self)._lib
-        cdef np.ndarray mattable
-        with tb.open_file(file, 'r') as f:
-            matstable = f.get_node(datapath)[:]
-            nucs = f.get_node(nucpath)[:]
-            matsmetadata = f.get_node(datapath + '_metadata').read()
-        for i in range(len(matstable)):
-            row = matstable[i]
-            if len(nucs) == 0:
-                row = (row[0], row[1], row[2], [])
-            comp = dict((<int> k, v) for k, v in zip(nucs, row[3]) if v != 0.0)
-            mat = Material(comp, mass=row[0], density=row[1],
-                                    atoms_per_molecule=row[2])
-            strmetadata = "".join(map(chr, matsmetadata[i]))
-            strmetadata = strmetadata.encode()
-            s = std_string(<char *> strmetadata)
-            attribs = cpp_jsoncpp.Value()
-            reader.parse(s, attribs)
-            (<_Material> mat).mat_pointer.metadata = attribs
-            if "name" in mat.metadata:
-                name = mat.metadata["name"]
-            else:
-                name = "_" + str(i)
-            _lib[name] = mat
-
-    def write_hdf5(self, filename, datapath="/mat_name", nucpath="/nucid"):
-        """Writes this material library to an HDF5 file.
-
-        Parameters
-        ----------
-        filename : str
-            A path to an HDF5 file.
-        datapath : str, optional
-            The path in the heirarchy to the data table in an HDF5 file.
-        nucpath : str, optional
-            The path in the heirarchy to the nuclide array in an HDF5 file.
-
-        """
-        cdef _Material mat
-        cdef dict _lib = (<_MaterialLibrary> self)._lib
-        cdef set nucids = set()
-        for mat in _lib.values():
-            nucids.update(mat.comp.keys())
-        with tb.open_file(filename, 'a') as f:
-            nucgrp, nucdsname = os.path.split(nucpath)
-            f.create_array(nucgrp, nucdsname, np.array(sorted(nucids)),
-                          createparents=True)
-        for key, mat in _lib.items():
-            if "name" not in mat.metadata:
-                mat.metadata["name"] = key
-            mat.write_hdf5(filename, datapath=datapath, nucpath=nucpath)
-
-class MaterialLibrary(_MaterialLibrary, collections.MutableMapping):
-    """The material library is a collection of unique keys mapped to
-    Material objects.  This is useful for organization and declaring
-    prefernces between several sources (multiple libraries).
-    """
-    def __repr__(self):
-        libs = ["{0!r}={1!r}".format(k, m) for k, m in self.items()]
-        libs = "{" + ", ".join(libs) + "}"
-        return "pyne.material.MaterialLibrary({0})".format(libs)
-
-ensure_material = lambda m: m if isinstance(m, Material) else Material(m)
->>>>>>> e8e24176
