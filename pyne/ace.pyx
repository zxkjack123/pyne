"""This module is for reading ACE-format cross sections. ACE stands for "A
Compact ENDF" format and originated from work on MCNP_. It is used in a number
of other Monte Carlo particle transport codes.

ACE-format cross sections are typically generated from ENDF_ files through a
cross section processing program like NJOY_. The ENDF data consists of tabulated
thermal data, ENDF/B resonance parameters, distribution parameters in the
unresolved resonance region, and tabulated data in the fast region. After the
ENDF data has been reconstructed and Doppler-broadened, the ACER module
generates ACE-format cross sections.

.. _MCNP: https://laws.lanl.gov/vhosts/mcnp.lanl.gov/
.. _NJOY: http://t2.lanl.gov/codes.shtml
.. _ENDF: http://www.nndc.bnl.gov/endf

.. moduleauthor:: Paul Romano <paul.k.romano@gmail.com>, Anthony Scopatz <scopatz@gmail.com>
"""

from __future__ import division, unicode_literals
import struct
from warnings import warn
from pyne.utils import VnVWarning
from collections import OrderedDict

cimport numpy as np
import numpy as np
from bisect import bisect_right

from pyne cimport nucname
from pyne import nucname
from pyne.rxname import label

# fromstring func should depend on numpy verison
from pyne._utils import fromstring_split, fromstring_token
cdef bint NP_LE_V15 = int(np.__version__.split('.')[1]) <= 5 and np.__version__.startswith('1')

warn(__name__ + " is not yet V&V compliant.", VnVWarning)

def ascii_to_binary(ascii_file, binary_file):
    """Convert an ACE file in ASCII format (type 1) to binary format (type 2).

    Parameters
    ----------
    ascii_file : str
        Filename of ASCII ACE file
    binary_file : str
        Filename of binary ACE file to be written

    """

    # Open ASCII file
    ascii = open(ascii_file, 'r')

    # Set default record length
    record_length = 4096

    # Read data from ASCII file
    lines = ascii.readlines()
    ascii.close()

    # Open binary file
    binary = open(binary_file, 'wb')

    idx = 0
    while idx < len(lines):
        # Read/write header block
        hz = lines[idx][:10].encode('UTF-8')
        aw0 = float(lines[idx][10:22])
        tz = float(lines[idx][22:34])
        hd = lines[idx][35:45].encode('UTF-8')
        hk = lines[idx + 1][:70].encode('UTF-8')
        hm = lines[idx + 1][70:80].encode('UTF-8')
        binary.write(struct.pack(str('=10sdd10s70s10s'), hz, aw0, tz, hd, hk, hm))

        # Read/write IZ/AW pairs
        data = ' '.join(lines[idx + 2:idx + 6]).split()
        iz = list(map(int, data[::2]))
        aw = list(map(float, data[1::2]))
        izaw = [item for sublist in zip(iz, aw) for item in sublist]
        binary.write(struct.pack(str('=' + 16*'id'), *izaw))

        # Read/write NXS and JXS arrays. Null bytes are added at the end so
        # that XSS will start at the second record
        nxs = list(map(int, ' '.join(lines[idx + 6:idx + 8]).split()))
        jxs = list(map(int, ' '.join(lines[idx + 8:idx + 12]).split()))
        binary.write(struct.pack(str('=16i32i{0}x'.format(record_length - 500)),
                                 *(nxs + jxs)))

        # Read/write XSS array. Null bytes are added to form a complete record
        # at the end of the file
        n_lines = (nxs[0] + 3)//4
        xss = list(map(float, ' '.join(lines[
            idx + 12:idx + 12 + n_lines]).split()))
        extra_bytes = record_length - ((len(xss)*8 - 1) % record_length + 1)
        binary.write(struct.pack(str('={0}d{1}x'.format(nxs[0], extra_bytes)),
                                 *xss))

        # Advance to next table in file
        idx += 12 + n_lines

    # Close binary file
    binary.close()


class Library(object):
    """
    A Library objects represents an ACE-formatted file which may contain
    multiple tables with data.

    Parameters
    ----------
    filename : str
        Path of the ACE library file to load.

    Attributes
    ----------
    binary : bool
        Identifies Whether the library is in binary format or not
    tables : dict
        Dictionary whose keys are the names of the ACE tables and whose 
        values are the instances of subclasses of AceTable (e.g. NeutronTable)
    verbose : bool
        Determines whether output is printed to the stdout when reading a
        Library
    """

    def __init__(self, filename):
        # Determine whether file is ASCII or binary
        try:
            self.f = open(filename, 'r')
            # Grab 10 lines of the library
            s = ''.join([self.f.readline() for i in range(10)])

            # Try to decode it with ascii
            sd = s.decode('ascii')

            # No exception so proceed with ASCII
            self.f.seek(0)
            self.binary = False
        except UnicodeDecodeError:
            self.f.close()
            self.f = open(filename, 'rb')
            self.binary = True

        # Set verbosity
        self.verbose = False
        self.tables = {}

    def read(self, table_names=None):
        """read(table_names=None)

        Read through and parse the ACE-format library.

        Parameters
        ----------
        table_names : None, str, or iterable, optional
            Tables from the file to read in.  If None, reads in all of the
            tables. If str, reads in only the single table of a matching name.
        """
        if isinstance(table_names, basestring):
            table_names = [table_names]

        if table_names is not None:
            table_names = set(table_names)

        if self.binary:
            self._read_binary(table_names)
        else:
            self._read_ascii(table_names)

    def _read_binary(self, table_names, recl_length=4096, entries=512):
        while True:
            start_position = self.f.tell()

            # Check for end-of-file
            if self.f.read(1) == '':
                return
            self.f.seek(start_position)

            # Read name, atomic mass ratio, temperature, date, comment, and
            # material
            name, awr, temp, date, comment, mat = \
                struct.unpack(str('=10sdd10s70s10s'), self.f.read(116))
            name = name.strip()

            # Read ZAID/awr combinations
            data = struct.unpack(str('=' + 16*'id'), self.f.read(192))

            # Read NXS
            nxs = list(struct.unpack(str('=16i'), self.f.read(64)))

            # Determine length of XSS and number of records
            length = nxs[0]
            n_records = (length + entries - 1)/entries

            # verify that we are suppossed to read this table in
            if (table_names is not None) and (name not in table_names):
                self.f.seek(start_position + recl_length*(n_records + 1))
                continue

            # ensure we have a valid table type
            if 0 == len(name) or name[-1] not in table_types:
                # TODO: Make this a proper exception.
                print("Unsupported table: " + name)
                self.f.seek(start_position + recl_length*(n_records + 1))
                continue

            # get the table
            table = table_types[name[-1]](name, awr, temp)

            if self.verbose:
                temp_in_K = round(temp * 1e6 / 8.617342e-5)
                print("Loading nuclide {0} at {1} K".format(name, temp_in_K))
            self.tables[name] = table

            # Read JXS
            table.jxs = list(struct.unpack(str('=32i'), self.f.read(128)))

            # Read XSS
            self.f.seek(start_position + recl_length)
            table.xss = list(struct.unpack(str('={0}d'.format(length)),
                                           self.f.read(length*8)))

            # Insert empty object at beginning of NXS, JXS, and XSS
            # arrays so that the indexing will be the same as
            # Fortran. This makes it easier to follow the ACE format
            # specification.
            table.nxs = nxs
            table.nxs.insert(0, 0)
            table.nxs = np.array(table.nxs, dtype=int)

            table.jxs.insert(0, 0)
            table.jxs = np.array(table.jxs, dtype=int)

            table.xss.insert(0, 0.0)
            table.xss = np.array(table.xss, dtype=float)

            # Read all data blocks
            table._read_all()

            # Advance to next record
            self.f.seek(start_position + recl_length*(n_records + 1))

    def _read_ascii(self, table_names):
        cdef list lines, rawdata

        f = self.f
        tables_seen = set()
    
        lines = [f.readline() for i in range(13)]

        while (0 != len(lines)) and (lines[0] != ''):
            # Read name of table, atomic mass ratio, and temperature. If first
            # line is empty, we are at end of file
            words = lines[0].split()
            name = words[0]
            awr = float(words[1])
            temp = float(words[2])

            datastr = '0 ' + ' '.join(lines[6:8])
            nxs = fromstring_split(datastr, dtype=int)

            n_lines = (nxs[1] + 3)//4
            n_bytes = len(lines[-1]) * (n_lines - 2) + 1

            # Ensure that we have more tables to read in
            if (table_names is not None) and (table_names < tables_seen):
                break
            tables_seen.add(name)

            # verify that we are suppossed to read this table in
            if (table_names is not None) and (name not in table_names):
                f.seek(n_bytes, 1)
                f.readline()
                lines = [f.readline() for i in range(13)]
                continue

            # ensure we have a valid table type
            if 0 == len(name) or name[-1] not in table_types:
                warn("Unsupported table: " + name, RuntimeWarning)
                f.seek(n_bytes, 1)
                f.readline()
                lines = [f.readline() for i in range(13)]
                continue

            # read and and fix over-shoot
            lines += f.readlines(n_bytes)
            if 12+n_lines < len(lines):
                goback = sum([len(line) for line in lines[12+n_lines:]])
                lines = lines[:12+n_lines]
                f.seek(-goback, 1)

            # get the table
            table = table_types[name[-1]](name, awr, temp)

            if self.verbose:
                temp_in_K = round(temp * 1e6 / 8.617342e-5)
                print("Loading nuclide {0} at {1} K".format(name, temp_in_K))
            self.tables[name] = table

            # Read comment
            table.comment = lines[1].strip()

            # Add NXS, JXS, and XSS arrays to table
            # Insert empty object at beginning of NXS, JXS, and XSS
            # arrays so that the indexing will be the same as
            # Fortran. This makes it easier to follow the ACE format
            # specification.
            table.nxs = nxs

            datastr = '0 ' + ' '.join(lines[8:12])
            table.jxs = fromstring_split(datastr, dtype=int)

            datastr = '0.0 ' + ''.join(lines[12:12+n_lines])
            if NP_LE_V15:
                #table.xss = np.fromstring(datastr, sep=" ")
                table.xss = fromstring_split(datastr, dtype=float)
            else:
                table.xss = fromstring_token(datastr, inplace=True, maxsize=4*n_lines+1)

            # Read all data blocks
            table._read_all()
            lines = [f.readline() for i in range(13)]

        f.seek(0)

    def find_table(self, name):
        """find_table(name)

        Returns a cross-section table with a given name.

        Parameters
        ----------
        name : str
            Name of the cross-section table, e.g. 92235.70c

        """
        return self.tables.get(name, None)

    def __del__(self):
        self.f.close()


class AceTable(object):
    """Abstract superclass of all other classes for cross section tables."""

    def __init__(self, name, awr, temp):
        self.name = name
        self.awr = awr
        self.temp = temp

    def _read_all(self):
        raise NotImplementedError


class NeutronTable(AceTable):
    """A NeutronTable object contains continuous-energy neutron interaction data
    read from an ACE-formatted Type I table. These objects are not normally
    instantiated by the user but rather created when reading data using a
    Library object and stored within the ``tables`` attribute of a Library
    object.

    Parameters
    ----------
    name : str
        ZAID identifier of the table, e.g. '92235.70c'.
    awr : float
        Atomic mass ratio of the target nuclide.
    temp : float
        Temperature of the target nuclide in eV.
<<<<<<< HEAD

    :Attributes:
      **awr** : float
=======
    
    Attributes
    ----------
    awr : float
>>>>>>> 90be3748
        Atomic mass ratio of the target nuclide.

    energy : list of floats
        The energy values (MeV) at which reaction cross-sections are tabulated.

    name : str
        ZAID identifier of the table, e.g. 92235.70c.

    nu_p_energy : list of floats
        Energies in MeV at which the number of prompt neutrons emitted per
        fission is tabulated.

    nu_p_type : str
        Indicates how number of prompt neutrons emitted per fission is
        stored. Can be either "polynomial" or "tabular".

    nu_p_value : list of floats
        The number of prompt neutrons emitted per fission, if data is stored in
        "tabular" form, or the polynomial coefficients for the "polynomial"
        form.

    nu_t_energy : list of floats
        Energies in MeV at which the total number of neutrons emitted per
        fission is tabulated.

    nu_t_type : str
        Indicates how total number of neutrons emitted per fission is
        stored. Can be either "polynomial" or "tabular".

    nu_t_value : list of floats
        The total number of neutrons emitted per fission, if data is stored in
        "tabular" form, or the polynomial coefficients for the "polynomial"
        form.

    reactions : list of Reactions
        A list of Reaction instances containing the cross sections, secondary
        angle and energy distributions, and other associated data for each
        reaction for this nuclide.

    sigma_a : list of floats
        The microscopic absorption cross section for each value on the energy
        grid.

    sigma_t : list of floats
        The microscopic total cross section for each value on the energy grid.

    temp : float
        Temperature of the target nuclide in eV.

    """

    def __init__(self, name, awr, temp):
        super(NeutronTable, self).__init__(name, awr, temp)
        self.reactions = OrderedDict()
        self.photon_reactions = OrderedDict()

    def __repr__(self):
        if hasattr(self, 'name'):
            return "<ACE Continuous-E Neutron Table: {0}>".format(self.name)
        else:
            return "<ACE Continuous-E Neutron Table>"

    def _read_all(self):
        self._read_cross_sections()
        self._read_nu()
        self._read_angular_distributions()
        self._read_energy_distributions()
        self._read_gpd()
        self._read_mtrp()
        self._read_lsigp()
        self._read_sigp()
        self._read_landp()
        self._read_andp()
        # Read LDLWP block
        # Read DLWP block
        # Read YP block
        self._read_yp()
        self._read_fis()
        self._read_unr()

    def _read_cross_sections(self):
        """Reads and parses the ESZ, MTR, LQR, TRY, LSIG, and SIG blocks. These
        blocks contain the energy grid, all reaction cross sections, the total
        cross section, average heating numbers, and a list of reactions with
        their Q-values and multiplicites.
        """

        cdef int n_energies, n_reactions, loc

        # Determine number of energies on nuclide grid and number of reactions
        # excluding elastic scattering
        n_energies = self.nxs[3]
        n_reactions = self.nxs[4]

        # Read energy grid and total, absorption, elastic scattering, and
        # heating cross sections -- note that this appear separate from the rest
        # of the reaction cross sections
        arr = self.xss[self.jxs[1]:self.jxs[1] + 5*n_energies]
        arr.shape = (5, n_energies)
        self.energy, self.sigma_t, self.sigma_a, sigma_el, self.heating = arr

        # Create elastic scattering reaction
        elastic_scatter = Reaction(2, self)
        elastic_scatter.Q = 0.0
        elastic_scatter.IE = 1
        elastic_scatter.multiplicity = 1
        elastic_scatter.sigma = sigma_el
        self.reactions[2] = elastic_scatter

        # Create all other reactions with MT values
        mts = np.asarray(self.xss[self.jxs[3]:self.jxs[3] + n_reactions], dtype=int)
        qvalues = np.asarray(self.xss[self.jxs[4]:self.jxs[4] + 
                                      n_reactions], dtype=float)
        tys = np.asarray(self.xss[self.jxs[5]:self.jxs[5] + n_reactions], dtype=int)

        # Create all reactions other than elastic scatter
        reactions = [(mt, Reaction(mt, self)) for mt in mts]
        self.reactions.update(reactions)

        # Loop over all reactions other than elastic scattering
        for i, reaction in enumerate(self.reactions.values()[1:]):
            # Copy Q values and multiplicities and determine if scattering
            # should be treated in the center-of-mass or lab system
            reaction.Q = qvalues[i]
            reaction.multiplicity = abs(tys[i])
            reaction.center_of_mass = (tys[i] < 0)

            # Get locator for cross-section data
            loc = int(self.xss[self.jxs[6] + i])

            # Determine starting index on energy grid
            reaction.IE = int(self.xss[self.jxs[7] + loc - 1])

            # Determine number of energies in reaction
            n_energies = int(self.xss[self.jxs[7] + loc])

            # Read reaction cross section
            reaction.sigma = self.xss[self.jxs[7] + loc + 1:
                                          self.jxs[7] + loc + 1 + n_energies]

    def _read_nu(self):
        """Read the NU block -- this contains information on the prompt
        and delayed neutron precursor yields, decay constants, etc
        """
        cdef int ind, i, jxs2, KNU, LNU, NR, NE, NC

        jxs2 = self.jxs[2]

        # No NU block
        if jxs2 == 0:
            return

        # Either prompt nu or total nu is given
        if self.xss[jxs2] > 0:
            KNU = jxs2
            LNU = int(self.xss[KNU])

            # Polynomial function form of nu
            if LNU == 1:
                self.nu_t_type = "polynomial"
                NC = int(self.xss[KNU+1])
                coeffs = self.xss[KNU+2 : KNU+2+NC]

            # Tabular data form of nu
            elif LNU == 2:
                self.nu_t_type = "tabular"
                NR = int(self.xss[KNU+1])
                if NR > 0:
                    interp_NBT = self.xss[KNU+2    : KNU+2+NR  ]
                    interp_INT = self.xss[KNU+2+NR : KNU+2+2*NR]
                NE = int(self.xss[KNU+2+2*NR])
                self.nu_t_energy = self.xss[KNU+3+2*NR    : KNU+3+2*NR+NE  ]
                self.nu_t_value  = self.xss[KNU+3+2*NR+NE : KNU+3+2*NR+2*NE]
        # Both prompt nu and total nu
        elif self.xss[jxs2] < 0:
            KNU = jxs2 + 1
            LNU = int(self.xss[KNU])

            # Polynomial function form of nu
            if LNU == 1:
                self.nu_p_type = "polynomial"
                NC = int(self.xss[KNU+1])
                coeffs = self.xss[KNU+2 : KNU+2+NC]
                
            # Tabular data form of nu
            elif LNU == 2:
                self.nu_p_type = "tabular"
                NR = int(self.xss[KNU+1])
                if NR > 0:
                    interp_NBT = self.xss[KNU+2    : KNU+2+NR  ]
                    interp_INT = self.xss[KNU+2+NR : KNU+2+2*NR]
                NE = int(self.xss[KNU+2+2*NR])
                self.nu_p_energy = self.xss[KNU+3+2*NR    : KNU+3+2*NR+NE  ]
                self.nu_p_value  = self.xss[KNU+3+2*NR+NE : KNU+3+2*NR+2*NE]
                
            KNU = jxs2 + int(abs(self.xss[jxs2])) + 1
            LNU = int(self.xss[KNU])

            # Polynomial function form of nu
            if LNU == 1:
                self.nu_t_type = "polynomial"
                NC = int(self.xss[KNU+1])
                coeffs = self.xss[KNU+2 : KNU+2+NC]
                
            # Tabular data form of nu
            elif LNU == 2:
                self.nu_t_type = "tabular"
                NR = int(self.xss[KNU+1])
                if NR > 0:
                    interp_NBT = self.xss[KNU+2    : KNU+2+NR  ]
                    interp_INT = self.xss[KNU+2+NR : KNU+2+2*NR]
                NE = int(self.xss[KNU+2+2*NR])
                self.nu_t_energy = self.xss[KNU+3+2*NR    : KNU+3+2*NR+NE  ]
                self.nu_t_value  = self.xss[KNU+3+2*NR+NE : KNU+3+2*NR+2*NE]
    
        # Check for delayed nu data
        if self.jxs[24] > 0:
            KNU = self.jxs[24]
            NR = int(self.xss[KNU+1])
            if NR > 0:
                interp_NBT = self.xss[KNU+2    : KNU+2+NR  ]
                interp_INT = self.xss[KNU+2+NR : KNU+2+2*NR]
            NE = int(self.xss[KNU+2+2*NR])
            self.nu_d_energy = self.xss[KNU+3+2*NR    : KNU+3+2*NR+NE  ]
            self.nu_d_value  = self.xss[KNU+3+2*NR+NE : KNU+3+2*NR+2*NE]

            # Delayed neutron precursor distribution
            self.nu_d_precursor_const = {}
            self.nu_d_precursor_energy = {}
            self.nu_d_precursor_prob = {}
            i = self.jxs[25]
            n_group = self.nxs[8]
            for group in range(n_group):
                self.nu_d_precursor_const[group] = self.xss[i]
                NR = int(self.xss[i+1])
                if NR > 0:
                    interp_NBT = self.xss[i+2    : i+2+NR]
                    interp_INT = self.xss[i+2+NR : i+2+2*NR]
                NE = int(self.xss[i+2+2*NR])
                self.nu_d_precursor_energy[group] = self.xss[i+3+2*NR    : i+3+2*NR+NE  ]
                self.nu_d_precursor_prob[group]   = self.xss[i+3+2*NR+NE : i+3+2*NR+2*NE]
                i = i+3+2*NR+2*NE

            # Energy distribution for delayed fission neutrons
            LED = self.jxs[26]
            self.nu_d_energy_dist = []
            for group in range(n_group):
                location_start = self.xss[LED + group]
                energy_dist = self._get_energy_distribution(
                    location_start, delayed_n=True)
                self.nu_d_energy_dist.append(energy_dist)
                    

    def _read_angular_distributions(self):
        """Find the angular distribution for each reaction MT
        """
        cdef int ind, i, j, n_reactions, n_energies, n_bins
        cdef dict ang_cos, ang_pdf, ang_cdf

        # Number of reactions with secondary neutrons (including elastic
        # scattering)
        n_reactions = self.nxs[5] + 1

        # Angular distribution for all reactions with secondary neutrons
        for i, reaction in enumerate(self.reactions.values()[:n_reactions]):
            loc = int(self.xss[self.jxs[8] + i])

            # Check if angular distribution data exist 
            if loc == -1:
                # Angular distribution data are specified through LAWi
                # = 44 in the DLW block
                continue
            elif loc == 0:
                # No angular distribution data are given for this
                # reaction, isotropic scattering is asssumed (in CM if
                # TY < 0 and in LAB if TY > 0)
                continue

            ind = self.jxs[9] + loc

            # Number of energies at which angular distributions are tabulated
            n_energies = int(self.xss[ind - 1])

            # Incoming energy grid
            reaction.ang_energy_in = self.xss[ind:ind + n_energies]
            ind += n_energies

            # Read locations for angular distributions
            locations = np.asarray(self.xss[ind:ind + n_energies], dtype=int)
            ind += n_energies

            ang_cos = {}
            ang_pdf = {}
            ang_cdf = {}
            for j, location in enumerate(locations):
                if location > 0:
                    # Equiprobable 32 bin distribution
                    # print([reaction,'equiprobable'])
                    ang_cos[j] = self.xss[ind:ind + 33]
                    ind += 33
                elif location < 0:
                    # Tabular angular distribution
                    JJ = int(self.xss[ind])
                    n_bins = int(self.xss[ind + 1])
                    ind += 2
                    ang_dat = self.xss[ind:ind + 3*n_bins]
                    ang_dat.shape = (3, n_bins)
                    ang_cos[j], ang_pdf[j], ang_cdf[j] = ang_dat
                    ind += 3 * n_bins
                else:
                    # Isotropic angular distribution
                    ang_cos = np.array([-1., 0., 1.])
                    ang_pdf = np.array([0.5, 0.5, 0.5])
                    ang_cdf = np.array([0., 0.5, 1.])

            reaction.ang_cos = ang_cos
            reaction.ang_pdf = ang_pdf
            reaction.ang_cdf = ang_cdf

    def _read_energy_distributions(self):
        """Determine the energy distribution for secondary neutrons for
        each reaction MT
        """
        cdef int i

        # Number of reactions with secondary neutrons other than elastic
        # scattering. For elastic scattering, the outgoing energy can be
        # determined from kinematics.
        n_reactions = self.nxs[5]

        for i, reaction in enumerate(self.reactions.values()[1:n_reactions + 1]):
            # Determine locator for ith energy distribution
            location_start = int(self.xss[self.jxs[10] + i])

            # Read energy distribution data
            reaction.energy_dist = self._get_energy_distribution(location_start)

    def _get_energy_distribution(self, location_start, delayed_n=False):
        """Returns an EnergyDistribution object from data read in starting at
        location_start.
        """

        cdef int ind, i, n_reactions, NE, n_regions, location_next_law, law, location_data, NPE, NPA

        # Create EnergyDistribution object
        edist = EnergyDistribution()

        # Determine location of energy distribution
        if delayed_n:
            location_dist = self.jxs[27]
        else:
            location_dist = self.jxs[11]

        # Set starting index for energy distribution
        ind = location_dist + location_start - 1

        location_next_law = int(self.xss[ind])
        law = int(self.xss[ind+1])
        location_data = int(self.xss[ind+2])

        # Number of interpolation regions for law applicability regime
        n_regions = int(self.xss[ind+3])
        ind += 4
        if n_regions > 0:
            dat = np.asarray(self.xss[ind:ind + 2*n_regions], dtype=int)
            dat.shape = (2, n_regions)
            interp_NBT, interp_INT = dat
            ind += 2 * n_regions

        # Determine tabular energy points and probability of law
        # validity
        NE = int(self.xss[ind])
        dat = self.xss[ind+1:ind+1+2*NE]
        dat.shape = (2, NE)
        edist.energy, edist.pvalid = dat

        edist.law = law
        ind = location_dist + location_data - 1

        if law == 1:
            # Tabular equiprobable energy bins (ENDF Law 1)
            n_regions = int(self.xss[ind])
            ind += 1
            if n_regions > 0:
                dat = np.asarray(self.xss[ind:ind+2*n_regions], dtype=int)
                dat.shape = (2, n_regions)
                edist.NBT, edist.INT = dat
                ind += 2 * n_regions                    

            # Number of outgoing energies in each E_out table
            NE = int(self.xss[ind])
            edist.energy_in = self.xss[ind+1:ind+1+NE]
            ind += 1 + NE

            # Read E_out tables
            NET = int(self.xss[ind])
            dat = self.xss[ind+1:ind+1+3*NET]
            dat.shape = (3, NET)
            self.e_dist_energy_out1, self.e_dist_energy_out2, \
                                     self.e_dist_energy_outNE = dat
            ind += 1 + 3 * NET
        elif law == 2:
            # Discrete photon energy
            self.e_dist_LP = int(self.xss[ind])
            self.e_dist_EG = self.xss[ind+1]
            ind += 2
        elif law == 3:
            # Level scattering (ENDF Law 3)
            edist.data = self.xss[ind:ind+2]
            ind += 2
        elif law == 4:
            # Continuous tabular distribution (ENDF Law 1)
            n_regions = int(self.xss[ind])
            ind += 1
            if n_regions > 0:
                dat = np.asarray(self.xss[ind:ind+2*n_regions], dtype=int)
                dat.shape = (2, n_regions)
                edist.NBT, edist.INT = dat
                ind += 2 * n_regions                    

            # Number of outgoing energies in each E_out table
            NE = int(self.xss[ind])
            edist.energy_in = self.xss[ind+1:ind+1+NE]
            L = self.xss[ind+1+NE:ind+1+2*NE]
            ind += 1 + 2*NE

            nps = []
            edist.intt = []        # Interpolation scheme (1=hist, 2=lin-lin)
            edist.energy_out = []  # Outgoing E grid for each incoming E
            edist.pdf = []         # Probability dist for " " "
            edist.cdf = []         # Cumulative dist for " " "
            for i in range(NE):
                INTTp = int(self.xss[ind])
                if INTTp > 10:
                    INTT = INTTp % 10
                    ND = (INTTp - INTT)/10
                else:
                    INTT = INTTp
                    ND = 0
                edist.intt.append(INTT)
                #if ND > 0:
                #    print [reaction, ND, INTT]

                NP = int(self.xss[ind+1])
                nps.append(NP)
                dat = self.xss[ind+2:ind+2+3*NP]
                dat.shape = (3, NP)
                edist.energy_out.append(dat[0])
                edist.pdf.append(dat[1])
                edist.cdf.append(dat[2])
                ind += 2 + 3*NP

            # convert to arrays if possible
            edist.intt = np.array(edist.intt)
            nps = np.array(nps)
            if all((nps[1:] - nps[:-1]) == 0):
                edist.energy_out = np.array(edist.energy_out)
                edist.pdf = np.array(edist.pdf)
                edist.cdf = np.array(edist.cdf)
        elif law == 5:
            # General evaporation spectrum (ENDF-5 File 5 LF=5)
            n_regions = int(self.xss[ind])
            ind += 1
            if n_regions > 0:
                dat = np.asarray(self.xss[ind:ind+2*n_regions], dtype=int)
                dat.shape = (2, n_regions)
                edist.NBT, edist.INT = dat
                ind += 2 * n_regions                    
                
            NE = int(self.xss[ind])
            edist.energy_in = self.xss[ind+1:ind+1+NE]
            edist.T = self.xss[ind+1+NE:ind+1+2*NE]
            ind += 1+ 2*NE

            NET = int(self.xss[ind])
            edist.X = self.xss[ind+1:ind+1+NET]
            ind += 1 + NET
        elif law == 7:
            # Simple Maxwell fission spectrum (ENDF-6 File 5 LF=7) 
            n_regions = int(self.xss[ind])
            ind += 1
            if n_regions > 0:
                dat = np.asarray(self.xss[ind:ind+2*n_regions], dtype=int)
                dat.shape = (2, n_regions)
                edist.NBT, edist.INT = dat
                ind += 2 * n_regions                    

            NE = int(self.xss[ind])
            edist.energy_in = self.xss[ind+1:ind+1+NE]
            edist.T = self.xss[ind+1+NE:ind+1+2*NE]
            edist.U = self.xss[ind+1+2*NE]
            ind += 2 + 2*NE
        elif law == 9:
            # Evaporation spectrum (ENDF-6 File 5 LF=9)
            n_regions = int(self.xss[ind])
            ind += 1
            if n_regions > 0:
                dat = np.asarray(self.xss[ind:ind+2*n_regions], dtype=int)
                dat.shape = (2, n_regions)
                edist.NBT, edist.INT = dat
                ind += 2 * n_regions                    

            NE = int(self.xss[ind])
            edist.energy_in = self.xss[ind+1:ind+1+NE]
            edist.T = self.xss[ind+1+NE:ind+1+2*NE]
            edist.U = self.xss[ind+1+2*NE]
            ind += 2 + 2*NE
        elif law == 11:
            # Energy dependent Watt spectrum (ENDF-6 File 5 LF=11)
            # Interpolation scheme between a's    
            n_regions = int(self.xss[ind])
            ind += 1
            if n_regions > 0:
                dat = np.asarray(self.xss[ind:ind+2*n_regions], dtype=int)
                dat.shape = (2, n_regions)
                edist.NBTa, edist.INTa = dat
                ind += 2 * n_regions                    

            # Incident energy table and tabulated a's
            NE = int(self.xss[ind])
            edist.energya_in = self.xss[ind+1:ind+1+NE]
            edist.a = self.xss[ind+1+NE:ind+1+2*NE]
            ind += 1 + 2*NE

            # Interpolation scheme between b's
            n_regions = int(self.xss[ind])
            ind += 1
            if n_regions > 0:
                dat = np.asarray(self.xss[ind:ind+2*n_regions], dtype=int)
                dat.shape = (2, n_regions)
                edist.NBTb, edist.INTb = dat
                ind += 2 * n_regions                    

            # Incident energy table and tabulated b's
            NE = int(self.xss[ind])
            edist.energyb_in = self.xss[ind+1:ind+1+NE]
            edist.b = self.xss[ind+1+NE:ind+1+2*NE]

            edist.U = self.xss[ind+1+2*NE]
            ind += 2 + 2*NE
        elif law == 22:
            # Tabular linear functions (UK Law 2)
            # Interpolation scheme (not used in MCNP)
            n_regions = int(self.xss[ind])
            ind += 1
            if n_regions > 0:
                dat = np.asarray(self.xss[ind:ind+2*n_regions], dtype=int)
                dat.shape = (2, n_regions)
                edist.NBT, edist.INT = dat
                ind += 2 * n_regions                    

            # Number of incident energies
            NE = int(self.xss[ind])
            edist.energy_in = self.xss[ind+1:ind+1+NE]
            LOCE = np.asarray(self.xss[ind+1+NE:ind+1+2*NE], dtype=int)
            ind += 1 + 2*NE

            # Read linear functions
            nfs = []
            edist.P = []
            edist.T = []
            edist.C = []
            for i in range(NE):
                NF = int(self.xss[ind])
                nfs.append(NF)
                dat = self.xss[ind+1:ind+1+3*NF]
                dat.shape = (3, NF)
                edist.P.append(dat[0])
                edist.T.append(dat[1])
                edist.C.append(dat[2])
                ind += 1 + 3*NF

            # convert to arrays if possible
            nfs = np.array(nfs)
            if all((nfs[1:] - nfs[:-1]) == 0):
                edist.P = np.array(edist.P)
                edist.T = np.array(edist.T)
                edist.C = np.array(edist.C)
        elif law == 24:
            # From UK Law 6
            # Interpolation scheme (not used in MCNP)
            n_regions = int(self.xss[ind])
            ind += 1
            if n_regions > 0:
                dat = np.asarray(self.xss[ind:ind+2*n_regions], dtype=int)
                dat.shape = (2, n_regions)
                edist.NBT, edist.INT = dat
                ind += 2 * n_regions                    

            # Number of incident energies
            NE = int(self.xss[ind])
            edist.energy_in = self.xss[ind+1:ind+1+NE]
            ind += 1 + NE
                
            # Outgoing energy tables
            NET = int(self.xss[ind])
            edist.T = self.xss[ind+1:ind+1+NE*NET]
            edist.T.shape = (NE, NET)
            ind += 1 + NE*NET
        elif law == 44:
            # Kalbach-87 Formalism (ENDF File 6 Law 1, LANG=2)
            # Interpolation scheme
            n_regions = int(self.xss[ind])
            ind += 1
            if n_regions > 0:
                dat = np.asarray(self.xss[ind:ind+2*n_regions], dtype=int)
                dat.shape = (2, n_regions)
                edist.NBT, edist.INT = dat
                ind += 2 * n_regions                    

            # Number of outgoing energies in each E_out table
            NE = int(self.xss[ind])
            edist.energy_in = self.xss[ind+1:ind+1+NE]
            L = np.asarray(self.xss[ind+1+NE:ind+1+2*NE], dtype=int)
            ind += 1 + 2*NE

            nps = []
            edist.intt = []        # Interpolation scheme (1=hist, 2=lin-lin)
            edist.energy_out = []  # Outgoing E grid for each incoming E
            edist.pdf = []         # Probability dist for " " "
            edist.cdf = []         # Cumulative dist for " " "
            edist.frac = []        # Precompound fraction for " " "
            edist.ang = []         # Angular distribution slope for " " "
            for i in range(NE):
                INTTp = int(self.xss[ind])
                if INTTp > 10:
                    INTT = INTTp % 10
                    ND = (INTTp - INTT)/10
                else:
                    INTT = INTTp
                edist.intt.append(INTT)

                NP = int(self.xss[ind+1])
                nps.append(NP)
                ind += 2

                dat = self.xss[ind:ind+5*NP]
                dat.shape = (5, NP)
                edist.energy_out.append(dat[0])
                edist.pdf.append(dat[1])
                edist.cdf.append(dat[2])
                edist.frac.append(dat[3])
                edist.ang.append(dat[4])
                ind += 5*NP

            # convert to arrays if possible
            edist.intt = np.array(edist.intt)
            nps = np.array(nps)
            if all((nps[1:] - nps[:-1]) == 0):
                edist.energy_out = np.array(edist.energy_out)
                edist.pdf = np.array(edist.pdf)
                edist.cdf = np.array(edist.cdf)
        elif law == 61:
            # Like 44, but tabular distribution instead of Kalbach-87
            # Interpolation scheme
            n_regions = int(self.xss[ind])
            ind += 1
            if n_regions > 0:
                dat = np.asarray(self.xss[ind:ind+2*n_regions], dtype=int)
                dat.shape = (2, n_regions)
                edist.NBT, edist.INT = dat
                ind += 2 * n_regions                    

            # Number of outgoing energies in each E_out table
            NE = int(self.xss[ind])
            edist.energy_in = self.xss[ind+1:ind+1+NE]
            L = np.asarray(self.xss[ind+1+NE:ind+1+2*NE], dtype=int)
            ind += 1 + 2*NE

            npes = []
            edist.intt = []        # Interpolation scheme (1=hist, 2=lin-lin)
            edist.energy_out = []  # Outgoing E grid for each incoming E
            edist.pdf = []         # Probability dist for " " "
            edist.cdf = []         # Cumulative dist for " " "

            npas = []
            edist.a_dist_intt = []
            edist.a_dist_mu_out = [] # Cosine scattering angular grid
            edist.a_dist_pdf = []    # Probability dist function
            edist.a_dist_cdf = []
            for i in range(NE):
                INTTp = int(self.xss[ind])
                if INTTp > 10:
                    INTT = INTTp % 10
                    ND = (INTTp - INTT)/10
                else:
                    INTT = INTTp
                edist.intt.append(INTT)

                # Secondary energy distribution
                NPE = int(self.xss[ind+1])
                npes.append(NPE)
                dat = self.xss[ind+2:ind+2+4*NPE]
                dat.shape = (4, NPE)
                edist.energy_out.append(dat[0])
                edist.pdf.append(dat[1])
                edist.cdf.append(dat[2])
                LC = np.asarray(dat[3], dtype=int)
                ind += 2 + 4*NPE

                # Secondary angular distribution
                edist.a_dist_intt.append([])
                edist.a_dist_mu_out.append([])
                edist.a_dist_pdf.append([])
                edist.a_dist_cdf.append([])
                for j in range(NPE):
                    edist.a_dist_intt[-1].append(int(self.xss[ind]))
                    NPA = int(self.xss[ind+1])
                    npas.append(NPA)
                    dat = self.xss[ind+2:ind+2+3*NPA]
                    dat.shape = (3, NPA)
                    edist.a_dist_mu_out[-1].append(dat[0])
                    edist.a_dist_pdf[-1].append(dat[1])
                    edist.a_dist_cdf[-1].append(dat[2])
                    ind += 2 + 3*NPA

            # convert to arrays if possible
            edist.intt = np.array(edist.intt)
            npes = np.array(npes)
            npas = np.array(npas)
            if all((npes[1:] - npes[:-1]) == 0):
                edist.energy_out = np.array(edist.energy_out)
                edist.pdf = np.array(edist.pdf)
                edist.cdf = np.array(edist.cdf)

                edist.a_dist_intt = np.array(edist.a_dist_intt)
                if all((npas[1:] - npas[:-1]) == 0):
                    edist.a_dist_mu_out = np.array(edist.a_dist_mu_out)
                    edist.a_dist_pdf = np.array(edist.a_dist_pdf)
                    edist.a_dist_cdf = np.array(edist.a_dist_cdf)
        elif law == 66:
            # N-body phase space distribution (ENDF File 6 Law 6)
            edist.nbodies = int(self.xss[ind])
            edist.massratio = self.xss[ind+1]
            ind += 2
        elif law == 67:
            # Laboratory angle-energy law (ENDF File 6 Law 7)
            # Interpolation scheme
            n_regions = int(self.xss[ind])
            ind += 1
            if n_regions > 0:
                dat = np.asarray(self.xss[ind:ind+2*n_regions], dtype=int)
                dat.shape = (2, n_regions)
                edist.NBT, edist.INT = dat
                ind += 2 * n_regions                    

            # Number of outgoing energies in each E_out table
            NE = int(self.xss[ind])
            edist.energy_in = self.xss[ind+1:ind+1+NE]
            L = np.asarray(self.xss[ind+1+NE:ind+1+2*NE], dtype=int)
            ind += 1 + 2*NE
                    
        # TODO: Read rest of data

        return edist
        

    def _read_gpd(self):
        """Read total photon production cross section.
        """
        cdef int ind, jxs12, NE

        jxs12 = self.jxs[12]
        if jxs12 != 0:
            # Determine number of energies
            NE = self.nxs[3]

            # Read total photon production cross section
            ind = jxs12
            self.sigma_photon = self.xss[ind:ind+NE]

            # The MCNP manual also specifies that this block contains secondary
            # photon energies based on a 30x20 matrix formulation. However, the
            # ENDF/B-VII.0 libraries distributed with MCNP as well as other
            # libraries do not contain this 30x20 matrix.

            # # The following energies are the discrete incident neutron energies
            # # for which the equiprobable secondary photon outgoing energies are
            # # given
            # self.e_in_photon_equi = np.array(
            #                         [1.39e-10, 1.52e-7, 4.14e-7, 1.13e-6, 3.06e-6,
            #                          8.32e-6,  2.26e-5, 6.14e-5, 1.67e-4, 4.54e-4,
            #                          1.235e-3, 3.35e-3, 9.23e-3, 2.48e-2, 6.76e-2,
            #                          0.184,    0.303,   0.500,   0.823,   1.353,
            #                          1.738,    2.232,   2.865,   3.68,    6.07,
            #                          7.79,     10.,     12.,     13.5,    15.])

            # # Read equiprobable outgoing photon energies
            # # Equiprobable outgoing photon energies for incident neutron
            # # energy i
            # e_out_photon_equi = self.xss[ind:ind+600]
            # if len(e_out_photon_equi) == 600:
            #     self.e_out_photon_equi = e_out_photon_equi
            #     self.e_out_photon_equi.shape = (30, 20)

    def _read_mtrp(self):
        """Get the list of reaction MTs for photon-producing reactions for this
        cross-section table. The MT values are somewhat arbitrary.
        """
        LMT = self.jxs[13]
        NMT = self.nxs[6]
        mts = np.asarray(self.xss[LMT:LMT+NMT], dtype=int)
        rxs = [(mt, Reaction(mt, self)) for mt in mts]
        self.photon_reactions.update(rxs)

    def _read_lsigp(self):
        """Determine location of cross sections for each photon-producing reaction
        MT.
        """
        LXS = self.jxs[14]
        NMT = self.nxs[6]
        loca = np.asarray(self.xss[LXS:LXS+NMT], dtype=int)
        for loc, rxn in zip(loca, self.photon_reactions.values()):
            rxn.LOCA = loc

    def _read_sigp(self):
        """Read cross-sections for each photon-producing reaction MT.
        """
        cdef int ind, jxs15, MFTYPE, n_regions, NE

        jxs15 = self.jxs[15]
        for rxn in self.photon_reactions.values():
            ind = jxs15 + rxn.LOCA - 1
            MFTYPE = int(self.xss[ind])
            ind += 1

            if MFTYPE == 12 or MFTYPE == 16:
                # Yield data taken from ENDF File 12 or 6
                MTMULT = int(self.xss[ind])
                ind += 1
    
                # ENDF interpolation parameters
                n_regions = int(self.xss[ind])
                dat = np.asarray(self.xss[ind+1:ind+1+2*n_regions], dtype=int)
                dat.shape = (2, n_regions)
                NBT, INT = dat
                ind += 1 + 2*n_regions

                # Energy-dependent yield
                NE = int(self.xss[ind])
                dat = self.xss[ind+1:ind+1+2*NE]
                dat.shape = (2, NE)
                rxn.e_yield, rxn.photon_yield = dat
                ind += 1 + 2*NE
            elif MFTYPE == 13:
                # Cross-section data from ENDF File 13
                # Energy grid index at which data starts
                rxn.IE = int(self.xss[ind])

                # Cross sections
                NE = int(self.xss[ind+1])
                self.sigma = self.xss[ind+2:ind+2+NE]
                ind += 2 + NE
            else:
                raise ValueError("MFTYPE must be 12, 13, 16. Got {}".format(MFTYPE))

    def _read_landp(self):
        """Determine location of angular distribution for each photon-producing
        reaction MT.
        """
        jxs16 = self.jxs[16]
        NMT = self.nxs[6]
        locb = np.asarray(self.xss[jxs16:jxs16+NMT], dtype=int)
        for loc, rxn in zip(locb, self.photon_reactions.values()):
            rxn.LOCB = loc

    def _read_andp(self):
        """Find the angular distribution for each photon-producing reaction
        MT."""
        cdef int ind, i, j, jxs17, NE

        jxs17 = self.jxs[17]
        for i, rxn in enumerate(self.photon_reactions.values()):
            if rxn.LOCB == 0:
                # No angular distribution data are given for this reaction,
                # isotropic scattering is asssumed in LAB
                continue

            ind = jxs17 + rxn.LOCB - 1

            # Number of energies and incoming energy grid
            NE = int(self.xss[ind])
            self.a_dist_energy_in = self.xss[ind+1:ind+1+NE]
            ind += 1 + NE

            # Location of tables associated with each outgoing angle
            # distribution
            LC = np.asarray(self.xss[ind:ind+NE], dtype=int)

            # 32 equiprobable cosine bins for each incoming energy
            a_dist_mu_out = {}
            for j, location in enumerate(LC):
                if location == 0:
                    continue
                ind = jxs17 + location - 1
                a_dist_mu_out[j] = self.xss[ind:ind+33]
            self.a_dist_mu_out = a_dist_mu_out

    def _read_yp(self):
        """Read list of reactions required as photon production yield
        multipliers.
        """
        if self.nxs[6] != 0:
            ind = self.jxs[20]
            NYP = int(self.xss[ind])
            if NYP > 0:
                dat = np.asarray(self.xss[ind+1:ind+1+NYP], dtype=int)
                self.MT_for_photon_yield = dat

    def _read_fis(self):
        """Read total fission cross-section data if present. Generally,
        this table is not provided since it is redundant.
        """
        # Check if fission block is present
        ind = self.jxs[21]
        if ind == 0:
            return

        # Read fission cross sections
        self.IE_fission = int(self.xss[ind])  # Energy grid index
        NE = int(self.xss[ind+1])
        self.sigma_f = self.xss[ind+2:ind+2+NE]

    def _read_unr(self):
        """Read the unresolved resonance range probability tables if present.
        """
        cdef int ind, N, M, INT, ILF, IOA, IFF

        # Check if URR probability tables are present
        ind = self.jxs[23]
        if ind == 0:
            return

        N = int(self.xss[ind])     # Number of incident energies
        M = int(self.xss[ind+1])   # Length of probability table
        INT = int(self.xss[ind+2]) # Interpolation parameter (2=lin-lin, 5=log-log)
        ILF = int(self.xss[ind+3]) # Inelastic competition flag
        IOA = int(self.xss[ind+4]) # Other absorption flag
        IFF = int(self.xss[ind+5]) # Factors flag
        ind += 6

        self.urr_energy = self.xss[ind:ind+N] # Incident energies
        ind += N

        # Set up URR probability table
        urr_table = self.xss[ind:ind+N*6*M]
        urr_table.shape = (N, 6, M)
        self.urr_table = urr_table

    def find_reaction(self, mt):
        return self.reactions.get(mt, None)

    def __iter__(self):
        # Generators not supported in Cython
        #for r in self.reactions.values():
        #    yield r
        return iter(self.reactions.values())

class EnergyDistribution(object):
    def __init__(self):
        pass

class SabTable(AceTable):
    """A SabTable object contains thermal scattering data as represented by
    an S(alpha, beta) table.

    Parameters
    ----------
    name : str
        ZAID identifier of the table, e.g. lwtr.10t.
    awr : float
        Atomic mass ratio of the target nuclide.
    temp : float
        Temperature of the target nuclide in eV.

    Attributes
    ----------
    awr : float
        Atomic mass ratio of the target nuclide.

    elastic_e_in : list of floats
        Incoming energies in MeV for which the elastic cross section is
        tabulated.

    elastic_P : list of floats
        Elastic scattering cross section for data derived in the incoherent
        approximation, or Bragg edge parameters for data derived in the coherent
        approximation.

    elastic_type : str
        Describes the behavior of the elastic cross section, i.e. whether it was
        derived in the incoherent or coherent approximation.

    inelastic_e_in : list of floats
        Incoming energies in MeV for which the inelastic cross section is
        tabulated.

    inelastic_sigma : list of floats
        Inelastic scattering cross section in barns at each energy.

    name : str
        ZAID identifier of the table, e.g. 92235.70c.

    temp : float
        Temperature of the target nuclide in eV.

    """
    

    def __init__(self, name, awr, temp):
        super(SabTable, self).__init__(name, awr, temp)

    def _read_all(self):
        self._read_itie()
        self._read_itce()
        self._read_itxe()
        self._read_itca()

    def __repr__(self):
        if hasattr(self, 'name'):
            return "<ACE Thermal S(a,b) Table: {0}>".format(self.name)
        else:
            return "<ACE Thermal S(a,b) Table>"

    def _read_itie(self):
        """Read energy-dependent inelastic scattering cross sections.
        """
        ind = self.jxs[1]
        NE = int(self.xss[ind])
        self.inelastic_e_in = self.xss[ind+1:ind+1+NE]
        self.inelastic_sigma = self.xss[ind+1+NE:ind+1+2*NE]

    def _read_itce(self):
        """Read energy-dependent elastic scattering cross sections.
        """
        # Determine if ITCE block exists
        ind = self.jxs[4]
        if ind == 0:
            return

        # Read values
        NE = int(self.xss[ind])
        self.elastic_e_in = self.xss[ind+1:ind+1+NE]
        self.elastic_P = self.xss[ind+1+NE:ind+1+2*NE]

        if self.nxs[5] == 4:
            self.elastic_type = 'sigma=P'
        else:
            self.elastic_type = 'sigma=P/E'

    def _read_itxe(self):
        """Read coupled energy/angle distributions for inelastic scattering.
        """
        # Determine number of energies and angles
        NE_in = len(self.inelastic_e_in)
        NE_out = self.nxs[4]
        NMU = self.nxs[3]
        ind = self.jxs[3]
        
        self.inelastic_e_out = self.xss[ind:ind+NE_in*NE_out*(NMU+2):NMU+2]
        self.inelastic_e_out.shape = (NE_in, NE_out)

        self.inelastic_mu_out = self.xss[ind:ind+NE_in*NE_out*(NMU+2)]
        self.inelastic_mu_out.shape = (NE_in, NE_out, NMU+2)
        self.inelastic_mu_out = self.inelastic_mu_out[:,:,1:]

    def _read_itca(self):
        """Read angular distributions for elastic scattering.
        """
        NMU = self.nxs[6]
        if self.jxs[4] == 0 or NMU == -1:
            return
        ind = self.jxs[6]

        NE = len(self.elastic_e_in)
        self.elastic_mu_out = self.xss[ind:ind+NE*NMU]
        self.elastic_mu_out.shape = (NE, NMU)

            
class Reaction(object):
    """Reaction(MT, table=None)

    A Reaction object represents a single reaction channel for a nuclide with
    an associated cross section and, if present, a secondary angle and energy
    distribution. These objects are stored within the ``reactions`` attribute on
    subclasses of AceTable, e.g. NeutronTable.

    Parameters
    ----------
    MT : int
        The ENDF MT number for this reaction. On occasion, MCNP uses MT numbers
        that don't correspond exactly to the ENDF specification.
    table : AceTable
        The ACE table which contains this reaction. This is useful if data on
        the parent nuclide is needed (for instance, the energy grid at which
        cross sections are tabulated)

    Attributes
    ----------
    ang_energy_in : list of floats
        Incoming energies in MeV at which angular distributions are tabulated.

    ang_energy_cos : list of floats
        Scattering cosines corresponding to each point of the angular distribution
        functions.

    ang_energy_pdf : list of floats
        Probability distribution function for angular distribution.

    ang_energy_cdf : list of floats
        Cumulative distribution function for angular distribution.

    e_dist_energy : list of floats
        Incoming energies in MeV at which energy distributions are tabulated.

    e_dist_law : int
        ACE law used for secondary energy distribution.

    IE : int
        The index on the energy grid corresponding to the threshold of this
        reaction.

    MT : int
        The ENDF MT number for this reaction. On occasion, MCNP uses MT numbers
        that don't correspond exactly to the ENDF specification.

    Q : float
        The Q-value of this reaction in MeV.

    sigma : list of floats
        Microscopic cross section for this reaction at each point on the energy
        grid above the threshold value.

    TY : int
        An integer whose absolute value is the number of neutrons emitted in
        this reaction. If negative, it indicates that scattering should be
        performed in the center-of-mass system. If positive, scattering should
        be preformed in the laboratory system.

    """

    def __init__(self, MT, table=None):
        self.table = table # Reference to containing table
        self.MT = MT       # MT value
        self.Q = None      # Q-value
        self.TY = None     # Neutron release
        self.IE = None     # Energy grid index
        self.sigma = []    # Cross section values

    def broaden(self, T_high):
        pass        

    def threshold(self):
        """threshold()

        Return energy threshold for this reaction.
        """
        return self.table.energy[self.IE]

    def __repr__(self):
        name = label(self.MT)
        if name is not None:
            rep = "<ACE Reaction: MT={0} {1}>".format(self.MT, name)
        else:
            rep = "<ACE Reaction: Unknown MT={0}>".format(self.MT)
        return rep


class DosimetryTable(AceTable):

    def __init__(self, name, awr, temp):
        super(DosimetryTable, self).__init__(name, awr, temp)

    def __repr__(self):
        if hasattr(self, 'name'):
            return "<ACE Dosimetry Table: {0}>".format(self.name)
        else:
            return "<ACE Dosimetry Table>"
        

class NeutronDiscreteTable(AceTable):

    def __init__(self, name, awr, temp):
        super(NeutronDiscreteTable, self).__init__(name, awr, temp)

    def __repr__(self):
        if hasattr(self, 'name'):
            return "<ACE Discrete-E Neutron Table: {0}>".format(self.name)
        else:
            return "<ACE Discrete-E Neutron Table>"
        

class NeutronMGTable(AceTable):

    def __init__(self, name, awr, temp):
        super(NeutronMGTable, self).__init__(name, awr, temp)

    def __repr__(self):
        if hasattr(self, 'name'):
            return "<ACE Multigroup Neutron Table: {0}>".format(self.name)
        else:
            return "<ACE Multigroup Neutron Table>"
        

class PhotoatomicTable(AceTable):

    def __init__(self, name, awr, temp):
        super(PhotoatomicTable, self).__init__(name, awr, temp)

    def __repr__(self):
        if hasattr(self, 'name'):
            return "<ACE Continuous-E Photoatomic Table: {0}>".format(self.name)
        else:
            return "<ACE Continuous-E Photoatomic Table>"
        

class PhotoatomicMGTable(AceTable):

    def __init__(self, name, awr, temp):
        super(PhotoatomicMGTable, self).__init__(name, awr, temp)

    def __repr__(self):
        if hasattr(self, 'name'):
            return "<ACE Multigroup Photoatomic Table: {0}>".format(self.name)
        else:
            return "<ACE Multigroup Photoatomic Table>"
        

class ElectronTable(AceTable):

    def __init__(self, name, awr, temp):
        super(ElectronTable, self).__init__(name, awr, temp)

    def __repr__(self):
        if hasattr(self, 'name'):
            return "<ACE Electron Table: {0}>".format(self.name)
        else:
            return "<ACE Electron Table>"
        

class PhotonuclearTable(AceTable):

    def __init__(self, name, awr, temp):
        super(PhotonuclearTable, self).__init__(name, awr, temp)

    def __repr__(self):
        if hasattr(self, 'name'):
            return "<ACE Photonuclear Table: {0}>".format(self.name)
        else:
            return "<ACE Photonuclear Table>"

table_types = {
    "c": NeutronTable,
    "t": SabTable,
    "y": DosimetryTable,
    "d": NeutronDiscreteTable,
    "p": PhotoatomicTable,
    "m": NeutronMGTable,
    "g": PhotoatomicMGTable,
    "e": ElectronTable,
    "u": PhotonuclearTable}

if __name__ == '__main__':
    # Might be nice to check environment variable DATAPATH to search for xsdir
    # and list files that could be read?
    pass<|MERGE_RESOLUTION|>--- conflicted
+++ resolved
@@ -368,16 +368,10 @@
         Atomic mass ratio of the target nuclide.
     temp : float
         Temperature of the target nuclide in eV.
-<<<<<<< HEAD
-
-    :Attributes:
-      **awr** : float
-=======
     
     Attributes
     ----------
     awr : float
->>>>>>> 90be3748
         Atomic mass ratio of the target nuclide.
 
     energy : list of floats
