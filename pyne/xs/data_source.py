"""Cross section library data source interfaces.
"""
from __future__ import division

import os
import io
import sys
from warnings import warn
from pyne.utils import QAWarning

try:
    from StringIO import StringIO
except ImportError:
    from io import StringIO

import numpy as np
import tables as tb
try:
    # openmc is not a hard dependency of pyne
    from openmc import statepoint
except ImportError:
    statepoint = None

from pyne import nuc_data
from pyne import nucname
from pyne import openmc
from pyne import rxname
from pyne import endf
from pyne import bins
from pyne import ace
from pyne.data import MeV_per_K
from pyne.xs.models import partial_energy_matrix, group_collapse, same_arr_or_none, thermspect

warn(__name__ + " is not yet QA compliant.", QAWarning)

IO_TYPES = (io.IOBase, StringIO)

py3k = False
if sys.version_info[0] > 2:
    basestring = str
    py3k = True

class DataSource(object):
    """Base cross section data source.

    This is an abstract class which provides default functionality when subclassed
    and certain methods are overridden.  A data source should know how to find cross
    section information for a given nuclide, reaction type, and temperature, if
    available.  If such data is not present for this source, then the source should
    return None.

    Furthermore, a data source must be able to declare whether the data is present
    on the users system.

    Finally, data sources distinguish between group structure information coming
    from or for the source itself (src) and optional user-defined destination (dst)
    group structure information.  This allows the data source to define how it wishes
    to discretize its data to the custom destination form.

    The following methods must be overridden in all DataSource subclasses:

    .. code-block:: python


        @property
        def exists(self):
            # Is this DataSource available on the user's system?
            return (True or False)

        def _load_group_structure(self):
            # Sets the source group structure, E_g, native to this DataSource
            ...
            self.src_group_struct = E_g (array-like)

        def _load_reaction(self, nuc, rx, temp=300.0):
            # Returns the rection channel for a nuclide at a given temperature
            # or returns None, if this unavailable in this DataSource.
            ...
            return rxdata (ndarray of floats, length self.src_ngroups, or None)

    The following methods may be overridden in DataSource subclasses as a potential
    optimization:

    .. code-block:: python

        def load(self, temp=300.0):
            # loads the entire data source into memory.  This prevents
            # excessive queries to disk.  This does not return anything.
            pass

        # a class attribute that specificies whether the data source uses
        # temperature information.  If the data source does not use such
        # info, the keys in the rxcache dictionary are shortend to just the
        # (nuc, rx) pair.  Accessing (nuc, rx, temp) data will defer to the
        # (nuc, rx) pair.
        _USES_TEMP = True

    Note that non-multigroup data sources should also override the discretize()
    method.  Other methods and properties may also need to be overriden depending
    on the data source at hand.

    All data sources may be used independently or in conjunction with a cross
    section cache instance.

    Parameters
    ----------
    src_phi_g : array-like, optional
        Group fluxes which must match the group structure for this data source.
    dst_group_struct : array-like, optional
        The energy group structure [MeV] of the destination cross sections.
        Used when discretizing cross sections from this source.

    """

    def __init__(self, src_phi_g=None, dst_group_struct=None, **kwargs):
        self._exists = None
        if not self.exists:
            return
        self.rxcache = {}
        self.fullyloaded = False
        self._load_group_structure()
        self.dst_group_struct = dst_group_struct
        self.src_phi_g = np.ones(self._src_ngroups, dtype='f8') if src_phi_g is None \
                            else np.asarray(src_phi_g)
        self.atom_dens = {}

    @property
    def src_group_struct(self):
        return self._src_group_struct

    @src_group_struct.setter
    def src_group_struct(self, src_group_struct):
        self._src_group_struct = np.asarray(src_group_struct, dtype='f8')
        self._src_ngroups = len(src_group_struct) - 1
        self.rxcache.clear()

    @property
    def src_ngroups(self):
        return self._src_ngroups

    @property
    def dst_group_struct(self):
        return self._dst_group_struct

    @dst_group_struct.setter
    def dst_group_struct(self, dst_group_struct):
        if dst_group_struct is None:
            self._dst_group_struct = None
            self._dst_ngroups = 0
            self._src_to_dst_matrix = None
        elif same_arr_or_none(dst_group_struct, self._dst_group_struct):
            return
        else:
            self._dst_group_struct = np.asarray(dst_group_struct)
            self._dst_ngroups = len(dst_group_struct) - 1
            self._src_to_dst_matrix = partial_energy_matrix(dst_group_struct,
                                                            self._src_group_struct)

    @property
    def dst_ngroups(self):
        return self._dst_ngroups

    @property
    def src_to_dst_matrix(self):
        return self._src_to_dst_matrix

    def reaction(self, nuc, rx, temp=300.0):
        """Gets the cross section data for this reaction channel either directly
        from the data source or from the rxcache.

        Parameters
        ----------
        nuc : int or str
            A nuclide.
        rx : int or str
            Reaction id or name.
        temp : float, optional
            Temperature [K] of material, defaults to 300.0.

        Returns
        -------
        rxdata : ndarray
            Source cross section data, length src_ngroups.

        """
        nuc = nucname.id(nuc)
        rx = rxname.id(rx)
        rxkey = (nuc, rx, temp) if self._USES_TEMP else (nuc, rx)
        if rxkey not in self.rxcache:
            self.rxcache[rxkey] = None if self.fullyloaded \
                                       else self._load_reaction(nuc, rx, temp)
        return self.rxcache[rxkey]

    def discretize(self, nuc, rx, temp=300.0, src_phi_g=None, dst_phi_g=None):
        """Discretizes the reaction channel from the source group structure to that
        of the destination weighted by the group fluxes.  This implemenation is only
        valid for multi-group data sources.  Non-multigroup data source should also
        override this method.

        Parameters
        ----------
        nuc : int or str
            A nuclide.
        rx : int or str
            Reaction id or name.
        temp : float, optional
            Temperature [K] of material, defaults to 300.0.
        src_phi_g : array-like, optional
            Group fluxes for this data source, length src_ngroups.
        dst_phi_g : array-like, optional
            Group fluxes for the destiniation structure, length dst_ngroups.

        Returns
        -------
        dst_sigma : ndarray
            Destination cross section data, length dst_ngroups.

        """
        src_phi_g = self.src_phi_g if src_phi_g is None else np.asarray(src_phi_g)
        src_sigma = self.reaction(nuc, rx, temp)
        dst_sigma = None if src_sigma is None else group_collapse(src_sigma,
                                                        src_phi_g, dst_phi_g,
                                                        self._src_to_dst_matrix)
        return dst_sigma

    # Mix-in methods to implement
    @property
    def exists(self):
        raise NotImplementedError

    def _load_group_structure(self):
        raise NotImplementedError

    def _load_reaction(self, nuc, rx, temp=300.0):
        raise NotImplementedError

    # Optional mix-in methods to implement
    def load(self, temp=300.0):
        """Loads the entire data source into memory."""
        pass

    _USES_TEMP = True

class NullDataSource(DataSource):
    """Cross section data source that always exists and always returns zeros.

    Parameters
    ----------
    kwargs : optional
        Keyword arguments to be sent to base class.

    """

    def __init__(self, **kwargs):
        super(NullDataSource, self).__init__(**kwargs)

    def _load_group_structure(self):
        """Loads a meaningless bounds array."""
        self.src_group_struct = np.array([0.0])

    @property
    def exists(self):
        if self._exists is None:
            self._exists = True
        return self._exists

    def _load_reaction(self, nuc, rx, temp=300.0):
        return np.zeros(self.src_ngroups, dtype='f8')

    def discretize(self, nuc, rx, temp=300.0, src_phi_g=None, dst_phi_g=None):
        """Returns zeros."""
        return np.zeros(self.dst_ngroups, dtype='f8')

    _USES_TEMP = False

    @property
    def dst_group_struct(self):
        return self._dst_group_struct

    @dst_group_struct.setter
    def dst_group_struct(self, dst_group_struct):
        if dst_group_struct is None:
            self._dst_group_struct = None
            self._dst_ngroups = 0
        else:
            self._dst_group_struct = np.asarray(dst_group_struct)
            self._dst_ngroups = len(dst_group_struct) - 1
        self._src_to_dst_matrix = None


class SimpleDataSource(DataSource):
    """Simple cross section data source based off of KAERI data.  This data source
    does not use material temperature information.

    Parameters
    ----------
    kwargs : optional
        Keyword arguments to be sent to base class.

    """
    _rx_avail = {rxname.id('total'): 't',
                 rxname.id('scattering'): 's',
                 rxname.id('elastic'): 'e',
                 rxname.id('inelastic'): 'i',
                 rxname.id('absorption'): 'a',
                 rxname.id('gamma'): 'gamma',
                 rxname.id('fission'): 'f',
                 rxname.id('alpha'): 'alpha',
                 rxname.id('proton'): 'proton',
                 rxname.id('deut'): 'deut',
                 rxname.id('trit'): 'trit',
                 rxname.id('z_2n'): '2n',
                 rxname.id('z_3n'): '3n',
                 rxname.id('z_4n'): '4n'}

    def __init__(self, **kwargs):
        super(SimpleDataSource, self).__init__(**kwargs)

    @property
    def exists(self):
        if self._exists is None:
            with tb.open_file(nuc_data, 'r') as f:
                self._exists = ('/neutron/simple_xs' in f)
        return self._exists

    _USES_TEMP = False

    def _load_group_structure(self):
        """Sets the simple energy bounds array, E_g."""
        self.src_group_struct = np.array([14.0, 1.0, 2.53E-8, 0.0], dtype='float64')

    def _load_reaction(self, nuc, rx, temp=300.0):
        if rx not in self._rx_avail:
            return None
        cond = "nuc == {0}".format(nuc)
        sig = 'sigma_' + self._rx_avail[rx]
        with tb.open_file(nuc_data, 'r') as f:
            simple_xs = f.root.neutron.simple_xs
            fteen = [row[sig] for row in simple_xs.fourteen_MeV.where(cond)]
            fissn = [row[sig] for row in simple_xs.fission_spectrum_ave.where(cond)]
            therm = [row[sig] for row in simple_xs.thermal.where(cond)]
            if 0 == len(therm):
                therm = [row[sig] for row in simple_xs.thermal_maxwell_ave.where(cond)]
            if 0 == len(fteen) and 0 == len(fissn) and 0 == len(therm):
                rxdata = None
            else:
                rxdata = np.array([fteen[0], fissn[0], therm[0]], dtype='float64')
        return rxdata

    def discretize(self, nuc, rx, temp=300.0, src_phi_g=None, dst_phi_g=None):
        """Discretizes the reaction channel from simple group structure to that
        of the destination weighted by the group fluxes.  Since the simple data
        source consists of only thermal (2.53E-8 MeV), fission (1 MeV), and 14 MeV
        data points, the following piecewise functional form is assumed:

        .. math::

            \\sigma(E) = \\sigma(2.53E-8) \\sqrt{\\frac{2.53E-8}{E}}

            \\sigma(E) = \\frac{\sigma(14) - \\sigma(1)}{14 - 1} (E - 1) + \\sigma(1)

        Parameters
        ----------
        nuc : int or str
            A nuclide.
        rx : int or str
            Reaction key ('gamma', 'alpha', 'p', etc.) or MT number.
        temp : float, optional
            Temperature [K] of material, defaults to 300.0.
        src_phi_g : array-like, optional
            IGNORED!!!  Included for API compatability
        dst_phi_g : array-like, optional
            Group fluxes for the destiniation structure, length dst_ngroups.

        Returns
        -------
        dst_sigma : ndarray
            Destination cross section data, length dst_ngroups.

        """
        src_phi_g = self.src_phi_g if src_phi_g is None else np.asarray(src_phi_g)
        src_sigma = self.reaction(nuc, rx, temp)
        if src_sigma is None:
            return None
        # not the most efficient, but data sizes should be smallish
        center_g = self._dst_centers
        dst_sigma = (src_sigma[2] * np.sqrt(2.53E-8)) / np.sqrt(center_g)
        dst_fissn = ((src_sigma[0] - src_sigma[1])/13.0) * (center_g - 1.0) + \
                                                                        src_sigma[1]
        mask = (dst_sigma < dst_fissn)
        dst_sigma[mask] = dst_fissn[mask]
        if dst_phi_g is not None:
            dst_sigma = (dst_sigma * dst_phi_g) / dst_phi_g.sum()
        return dst_sigma

    @property
    def dst_group_struct(self):
        return self._dst_group_struct

    @dst_group_struct.setter
    def dst_group_struct(self, dst_group_struct):
        if dst_group_struct is None:
            self._dst_group_struct = None
            self._dst_centers = None
            self._dst_ngroups = 0
        else:
            self._dst_group_struct = np.asarray(dst_group_struct)
            self._dst_centers = (self._dst_group_struct[1:] +
                                 self._dst_group_struct[:-1])/2.0
            self._dst_ngroups = len(dst_group_struct) - 1
        self._src_to_dst_matrix = None


class CinderDataSource(DataSource):
    """Cinder cross section data source. The relevant cinder cross section data must
    be present in the nuc_data for this data source to exist.  This data source does
    not use material temperature information.

    Parameters
    ----------
    kwargs : optional
        Keyword arguments to be sent to base class.

    """
    # 'h' stands for helion or 'He3'
    _rx_avail = {rxname.id('np_1'): 'np *',
                 rxname.id('a_1'): 'a  *',
                 rxname.id('He3_1'): 'h  *',
                 rxname.id('z_2p_1'): '2p *',
                 rxname.id('z_3n_1'): '3n *',
                 rxname.id('d_1'): 'd  *',
                 rxname.id('npd'): 'np/d',
                 rxname.id('na'): 'na',
                 rxname.id('excited'): '*',
                 rxname.id('nd'): 'nd',
                 rxname.id('gamma_1'): 'g  *',
                 rxname.id('z_3n'): '3n',
                 rxname.id('np'): 'np',
                 rxname.id('nt'): 'nt',
                 rxname.id('t'): 't',
                 rxname.id('nt_1'): 'nt *',
                 rxname.id('z_4n_1'): '4n *',
                 rxname.id('na_1'): 'na *',
                 rxname.id('nd_1'): 'nd *',
                 rxname.id('t_1'): 't  *',
                 rxname.id('a'): 'a',
                 rxname.id('z_2p'): '2p',
                 rxname.id('d'): 'd',
                 rxname.id('gamma'): 'g',
                 rxname.id('He3'): 'h',
                 rxname.id('n'): 'n',
                 rxname.id('z_4n'): '4n',
                 rxname.id('p'): 'p',
                 rxname.id('n_1'): 'n  *',
                 rxname.id('z_2a'): '2a',
                 rxname.id('z_2n_1'): '2n *',
                 rxname.id('z_2n'): '2n',
                 rxname.id('nHe3_1'): 'nh *',
                 rxname.id('p_1'): 'p  *',
                 # not real or unique absorption reactions
                 #rxname.id(''): "",
                 #rxname.id(''): 'x',
                 #rxname.id(''): 'x  *',
                 #rxname.id(''): 'c',
                 #rxname.id('fission'): 'f',
                 }

    _USES_TEMP = False

    def __init__(self, **kwargs):
        super(CinderDataSource, self).__init__(**kwargs)

    def _load_group_structure(self):
        """Loads the cinder energy bounds array, E_g, from nuc_data."""
        with tb.open_file(nuc_data, 'r') as f:
            E_g = np.array(f.root.neutron.cinder_xs.E_g)
        self.src_group_struct = E_g

    @property
    def exists(self):
        if self._exists is None:
            with tb.open_file(nuc_data, 'r') as f:
                self._exists = ('/neutron/cinder_xs' in f)
        return self._exists

    def _load_reaction(self, nuc, rx, temp=300.0):
        fissrx = rxname.id('fission')
        absrx = rxname.id('absorption')

        # Set query condition
        if rx in self._rx_avail:
            if py3k:
                cond = "(from_nuc == {0}) & (reaction_type == {1})"
            else:
                cond = "(from_nuc == {0}) & (reaction_type == '{1}')"
            cond = cond.format(nuc, self._rx_avail[rx].encode())
        elif rx == fissrx:
            cond = 'nuc == {0}'.format(nuc)
        elif rx == absrx:
            cond = "(from_nuc == {0}) & (reaction_type != b'c')".format(nuc)
        else:
            return None

        # read & collapse data
        with tb.open_file(nuc_data, 'r') as f:
            node = f.root.neutron.cinder_xs.fission if rx == fissrx else \
                   f.root.neutron.cinder_xs.absorption
            rows = [np.array(row['xs']) for row in node.where(cond)]

        if 1 == len(rows):
            rxdata = rows[0]
        elif 1 < len(rows):
            rows = np.array(rows)
            rxdata = rows.sum(axis=0)
        else:
            rxdata = None

        # add fission data to absorption
        if rx == absrx:
            fdata = self._load_reaction(nuc, fissrx)
            if fdata is not None:
                rxdata = fdata if rxdata is None else rxdata + fdata
        return rxdata

class EAFDataSource(DataSource):
    """European Activation File cross section data source.  The relevant EAF
    cross section data must be present in the nuc-data for this data source
    to exist.

    Parameters
    ----------
    kwargs : optional
        Keyword arguments to be sent to base class.

    Notes
    -----
    EAF data does not use temperature information.
    """

    # MT#s included in the EAF data
    _rx_avail = {rxname.id('gamma'): b'1020',
                 rxname.id('gamma_1'): b'1021',
                 rxname.id('gamma_2'): b'1022',
                 rxname.id('p'): b'1030',
                 rxname.id('p_1'): b'1031',
                 rxname.id('p_2'): b'1032',
                 rxname.id('d'): b'1040',
                 rxname.id('d_1'): b'1041',
                 rxname.id('d_2'): b'1042',
                 rxname.id('t'): b'1050',
                 rxname.id('t_1'): b'1051',
                 rxname.id('t_2'): b'1052',
                 rxname.id('He3'): b'1060',
                 rxname.id('He3_1'): b'1061',
                 rxname.id('He3_2'): b'1062',
                 rxname.id('a'): b'1070',
                 rxname.id('a_1'): b'1071',
                 rxname.id('a_2'): b'1072',
                 rxname.id('z_2a'): b'1080',
                 rxname.id('z_2p'): b'1110',
                 rxname.id('z_2p_1'): b'1111',
                 rxname.id('z_2p_2'): b'1112',
                 rxname.id('z_2n'): b'160',
                 rxname.id('z_2n_1'): b'161',
                 rxname.id('z_2n_2'): b'162',
                 rxname.id('z_3n'): b'170',
                 rxname.id('z_3n_1'): b'171',
                 rxname.id('z_3n_2'): b'172',
                 rxname.id('fission'): b'180',
                 rxname.id('na'): b'220',
                 rxname.id('na_1'): b'221',
                 rxname.id('na_2'): b'222',
                 rxname.id('z_2na'): b'240',
                 rxname.id('np'): b'280',
                 rxname.id('np_1'): b'281',
                 rxname.id('np_2'): b'282',
                 rxname.id('n2a'): b'290',
                 rxname.id('nd'): b'320',
                 rxname.id('nd_1'): b'321',
                 rxname.id('nd_2'): b'322',
                 rxname.id('nt'): b'330',
                 rxname.id('nt_1'): b'331',
                 rxname.id('nt_2'): b'332',
                 rxname.id('nHe3'): b'340',
                 rxname.id('nHe3_1'): b'341',
                 rxname.id('nHe3_2'): b'342',
                 rxname.id('z_4n'): b'370',
                 rxname.id('z_4n_1'): b'371',
                 rxname.id('n'): b'40',
                 rxname.id('n_1'): b'41',
                 rxname.id('n_2'): b'42',
                 rxname.id('z_3np'): b'420',
                 }

    _avail_rx = dict([_[::-1] for _ in _rx_avail.items()])

    _USES_TEMP = False

    def __init__(self, **kwargs):
        super(EAFDataSource, self).__init__(**kwargs)

    def _load_group_structure(self):
        """Loads the EAF energy bounds array, E_g, from nuc_data."""
        with tb.open_file(nuc_data, 'r') as f:
            E_g = np.array(f.root.neutron.eaf_xs.E_g)
        self.src_group_struct = E_g

    @property
    def exists(self):
        if self._exists is None:
            with tb.open_file(nuc_data, 'r') as f:
                self._exists = ('/neutron/eaf_xs' in f)
        return self._exists

    def _load_reaction(self, nuc, rx, temp=300.0):
        """Loads reaction specific data for EAF.

        Parameters
        ----------
        nuc : int
            Nuclide id.
        rx : int
            Reaction id.
        temp : float, optional
            The material temperature

        Notes
        -----
        EAF data does not use temperature information (temp).

        """
        absrx = rxname.id('absorption')

        if rx in self._rx_avail:
            if py3k is True:
                cond = "(nuc_zz == {0}) & (rxnum == {1})"
            else:
                cond = "(nuc_zz == {0}) & (rxnum == '{1}')"
            cond = cond.format(nuc, self._rx_avail[rx])
        elif rx == absrx:
            cond = "(nuc_zz == {0})".format(nuc)
        else:
            return None

        # Grab data
        with tb.open_file(nuc_data, 'r') as f:
            node = f.root.neutron.eaf_xs.eaf_xs
            rows = node.read_where(cond)
            #rows = [np.array(row['xs']) for row in node.where(cond)]

        if len(rows) == 0:
            rxdata = None
        elif 1 < len(rows):
            xss = rows['xs']
            rxnums = rows['rxnum']
            for rxnum, xs in zip(rxnums, xss):
                self.rxcache[nuc, self._avail_rx[rxnum]] = xs
            rxdata = xss.sum(axis=0)
        else:
            rxdata = rows[0]['xs']

        return rxdata

    def load(self, temp=300.0):
        """Loads all EAF into memory.

        Parameters
        ----------
        temp : float, optional
            The material temperature

        Notes
        -----
        EAF data does not use temperature information (temp).

        """
        rxcache = self.rxcache
        avail_rx = self._avail_rx
        absrx = rxname.id('absorption')
        with tb.open_file(nuc_data, 'r') as f:
            node = f.root.neutron.eaf_xs.eaf_xs
            for row in node:
                nuc = row['nuc_zz']
                rx = avail_rx[row['rxnum']]
                xs = row['xs']
                rxcache[nuc, rx] = xs
                abskey = (nuc, absrx)
                rxcache[abskey] = xs + rxcache.get(abskey, 0.0)
        self.fullyloaded = True

class ENDFDataSource(DataSource):
    """Evaluated Nuclear Data File cross section data source.  The ENDF file
    must exist for this data source to exist.

    Parameters
    ----------
    fh : string, file handle
        Path to ENDF file, or ENDF file itself.
    kwargs : optional
        Keyword arguments to be sent to base class.

    Notes
    -----
    """

    def __init__(self, fh, src_phi_g=None, dst_group_struct=None, **kwargs):
        self.fh = fh
        self._exists = None
        if not self.exists:
            raise ValueError
        else:
            self.library = endf.Library(fh)
        self.rxcache = {}
        self.dst_group_struct = dst_group_struct
        self._src_phi_g = src_phi_g

    @property
    def exists(self):
        if self._exists is None:
            if isinstance(self.fh, basestring):
                self._exists = os.path.isfile(self.fh)
            else:
                self._exists = isinstance(self.fh, IO_TYPES)
        return self._exists

    def _load_group_structure(self, nuc, rx, nuc_i=None):
        """Loads the group structure from ENDF file."""
        self.library._read_res(nuc)
        mt = rxname.mt(rx)
        rxdata = self.rxcache[nuc, rx, nuc_i]
        xsdata = self.library.get_xs(nuc, rx, nuc_i)[0]
        intpoints = xsdata['intpoints']#[::-1]
        e_int = xsdata["e_int"]
        src_group_struct = [e_int[intpoint-1] for intpoint in intpoints[::-1]]
        rxdata['src_group_struct'] = src_group_struct
        rxdata['src_ngroups'] = len(intpoints)
        rxdata['src_phi_g'] = np.ones(len(intpoints), dtype='f8') \
            if rxdata['_src_phi_g'] is None \
            else np.asarray(rxdata['src_phi_g'])

    def _load_reaction(self, nuc, rx, nuc_i, src_phi_g=None, temp=300.0):
        """Note: ENDF data does not use temperature information (temp)

        Parameters
        ----------
        nuc : int
            Nuclide in id form.
        rx : int or str
            Reaction MT # in nnnm form.
            OR:
            Reaction key: 'gamma', 'alpha', 'p', etc.
        nuc_i: : int
            Isotope in id form (optional). Default is None.

        Returns
        -------
        rxdata: ndarray of floats, len ngroups
        """
        nuc = nucname.id(nuc)
        rx = rxname.mt(rx)
        if nuc_i not in self.library.structure[nuc]['data']:
            self.library._read_res(nuc)
        rxdict = self.library.get_xs(nuc, rx, nuc_i)[0]
        rxdict['_src_phi_g'] = src_phi_g
        self.rxcache[nuc, rx, nuc_i] = rxdict
        self._load_group_structure(nuc, rx, nuc_i)
        return rxdict

    def reaction(self, nuc, rx, nuc_i = None):
        """Get reaction data.

        Parameters
        ----------
        nuc : int or str
            Nuclide containing the reaction.
        rx : int or str
            Desired reaction
        nuc_i : int or str
            Nuclide containing the reaction. Defaults to nuc.
        group_bounds : tuple
            Low and high energy bounds of the new group.

        Returns
        ----------
        rxdict : dict
            Dictionary containing source group structure, energy values, cross-
            section data, and interpolation data."""
        if nuc_i is None:
            nuc_i = nuc
        nuc = nucname.id(nuc)
        rx = rxname.mt(rx)
        nuc_i = nucname.id(nuc_i)
        if (nuc, rx, nuc_i) not in self.rxcache:
            self._load_reaction(nuc, rx, nuc_i)
        return self.rxcache[nuc, rx, nuc_i]

    def discretize(self, nuc, rx, temp=300.0, src_phi_g=None, dst_phi_g=None):
        """Discretizes the reaction channel from the source group structure to that
        of the destination weighted by the group fluxes.

        Parameters
        ----------
        nuc : int or str
            A nuclide.
        rx : int or str
            Reaction id or name.
        temp : float, optional
            Temperature [K] of material, defaults to 300.0.
        src_phi_g : array-like, optional
            Group fluxes for this data source, length src_ngroups.
        dst_phi_g : array-like, optional
            Group fluxes for the destiniation structure, length dst_ngroups.

        Returns
        -------
        dst_sigma : ndarray
            Destination cross section data, length dst_ngroups.
        """
        nuc = nucname.id(nuc)
        nuc_i = nucname.id(nuc)
        rx = rxname.mt(rx)
        rxdata = self.reaction(nuc, rx, nuc_i = nuc_i)
        xs = rxdata['xs']
        dst_group_struct = rxdata['dst_group_struct']
        intpoints = [intpt for intpt in rxdata['intpoints'][::-1]]
        intschemes = rxdata['intschemes'][::-1]
        e_int = rxdata["e_int"]

        src_bounds = [e_int[intpoint-1] for intpoint in intpoints]
        src_dict = dict(zip(src_bounds, intschemes))
        dst_bounds = zip(dst_group_struct[1:], dst_group_struct[:-1])
        dst_sigma = [self.integrate_dst_group(dst_bound, src_bounds, src_dict, e_int, xs)
                     for dst_bound in dst_bounds]
        return dst_sigma

    def integrate_dst_group(self, dst_bounds, src_bounds, src_dict, e_int, xs):
        dst_low, dst_high = dst_bounds
        src_bounds = np.array(src_bounds)

        # We're going to have to integrate over each zone bounded by the edges
        # of a destination bin or by the edges of a source bin
        internal_src_bounds = [bd for bd in src_bounds if dst_low < bd < dst_high]
        integration_bounds = [dst_low, dst_high]
        integration_bounds[1:1] = internal_src_bounds
        integration_bounds = list(zip(integration_bounds[:-1],
                                      integration_bounds[1:]))

        schemes = [src_dict[src_bounds[src_bounds >= high][0]] for low,
                   high in integration_bounds]

        integration_args = [(scheme, e_int, xs, bds[0], bds[1]) for
                            scheme, bds in zip(schemes, integration_bounds)]
        return sum([self._integrate_range_nonnormal(*args) for
                    args in integration_args])/(dst_high-dst_low)

    def _integrate_range_nonnormal(self, scheme, e_int, xs, low, high):
        """De-normalizes the integral over a certain range. Useful when the
        range is integrated piecewise over several chunks - you don't want
        each chunk to be individually normalized.

        Parameters
        ----------
        scheme : int
            ENDF-coded interpolation scheme to be used between the data points.
        e_int : ndarray
            Array of energy values to integrate over.
        xs : ndarray
            Array of cross-sections corresponding to e_int.
        low, high : float
            Lower and upper bounds of integration.

        Returns
        -------
        sigma * dE : float
            Non-normalized integral.

        """
        dE = high - low
        sigma = self.library.integrate_tab_range(scheme,e_int, xs, low, high)
        return sigma * dE


class OpenMCDataSource(DataSource):
    """Data source for ACE data that is listed in an OpenMC cross_sections.xml
    file. This data source discretizes the reactions to a given group
    stucture when the reactions are loaded in. Reseting this source group
    structure will clear the reaction cache.
    """

    self_shield_reactions = {rxname.id('fission'), rxname.id('gamma'), rxname.id('total')}

    def __init__(self, cross_sections=None, src_group_struct=None, **kwargs):
        """Parameters
        ----------
        cross_sections : openmc.CrossSections or string or file-like, optional
            Path or file to OpenMC cross_sections.xml
        src_group_struct : array-like, optional
            The group structure to discretize the ACE data to, defaults to
            ``np.logspace(1, -9, 101)``.
        kwargs : optional
            Keyword arguments to be sent to DataSource base class.

        """
        if not isinstance(cross_sections, openmc.CrossSections):
            cross_sections = cross_sections or os.getenv('CROSS_SECTIONS')
            cross_sections = openmc.CrossSections(f=cross_sections)
        self.cross_sections = cross_sections
        self._src_group_struct = src_group_struct
        super(OpenMCDataSource, self).__init__(**kwargs)
        self.libs = {}  # cross section libraries, index by openmc.AceTables

    @property
    def exists(self):
        if self._exists is None:
            self._exists = len(self.cross_sections.ace_tables) > 0
        return self._exists

    def _load_group_structure(self):
        if self._src_group_struct is None:
            self._src_group_struct = np.logspace(1, -9, 101)
        self.src_group_struct = self._src_group_struct

    def pointwise(self, nuc, rx, temp=300.0):
        """Returns pointwise reaction data from ACE files indexed by OpenMC.

        Parameters
        ----------
        nuc : int
            Nuclide id.
        rx : int
            Reaction id.
        temp : float, optional
            The nuclide temperature in [K].

        Returns
        -------
        E_points : array-like
            The array or energy points that the reaction is evaluated at.
        rawdata : array-like
            Raw pointwise reaction data.
        """
        nuc = nucname.id(nuc)
        rx = rxname.id(rx)
        try:
            mt = rxname.mt(rx)
        except RuntimeError:
            return None
        totrx = rxname.id('total')
        absrx = rxname.id('absorption')
        ace_tables = self._rank_ace_tables(nuc, temp=temp)
        lib = ntab = None
        for atab in ace_tables:
            if os.path.isfile(atab.abspath or atab.path):
                if atab not in self.libs:
                    lib = self.libs[atab] = ace.Library(atab.abspath or atab.path)
                    lib.read(atab.name)
                lib = self.libs[atab]
                ntab = lib.tables[atab.name]
                if mt in ntab.reactions or rx == totrx or rx == absrx:
                    break
                lib = ntab = None
        if lib is None:
            return None  # no reaction available
        E_g = self.src_group_struct
        E_points = ntab.energy
        if rx == totrx:
            rawdata = ntab.sigma_t
        elif rx == absrx:
            rawdata = ntab.sigma_a
        else:
            ntabrx = ntab.reactions[mt]
            if ntabrx.IE is None or ntabrx.IE == 0:
                rawdata = ntabrx.sigma
            else:
                rawdata = np.empty(len(E_points), dtype='f8')
                rawdata[:ntabrx.IE] = 0.0
                rawdata[ntabrx.IE:] = ntabrx.sigma
        if (E_g[0] <= E_g[-1] and E_points[-1] <= E_points[0]) or \
           (E_g[0] >= E_g[-1] and E_points[-1] >= E_points[0]):
            E_points = E_points[::-1]
            rawdata = rawdata[::-1]
        return E_points, rawdata

    def _load_reaction(self, nuc, rx, temp=300.0):
        """Loads reaction data from ACE files indexed by OpenMC.

        Parameters
        ----------
        nuc : int
            Nuclide id.
        rx : int
            Reaction id.
        temp : float, optional
            The nuclide temperature in [K].
        """
        rtn = self.pointwise(nuc, rx, temp=temp)
        if rtn is None:
            return
        E_points, rawdata = rtn
        E_g = self.src_group_struct
        if self.atom_dens.get(nuc, 0.0) > 1.0E19 and rx in self.self_shield_reactions:
            rxdata = self.self_shield(nuc, rx, temp, E_points, rawdata)
        else:
            rxdata = bins.pointwise_linear_collapse(E_g, E_points, rawdata)
        return rxdata

    def self_shield(self, nuc, rx, temp, E_points, xs_points):
        """Calculates the self shielded cross section for a given nuclide
        and reaction. This calculation uses the Bonderanko method.

        Parameters
        ----------
        nuc : int
            Nuclide id.
        rx : int
            Reaction id.
        temp : float, optional
            The nuclide temperature in [K].
        E_points : array like
            The point wise energies.
        xs_points : array like
            Point wise cross sections

        Returns
        -------
        rxdata : array like
            collapsed self shielded cross section for nuclide nuc and reaction
            rx
        """
        sigb = self.bkg_xs(nuc, temp=temp)
        e_n = self.src_group_struct
        sig_b = np.ones(len(E_points), 'f8')
        flux = thermspect(E_points)
        for n in range(len(sigb)):
            sig_b[(e_n[n] <= E_points) & (E_points <= e_n[n+1])] = sigb[n]
        rtn = self.pointwise(nuc, 'total', temp)
        if rtn is None:
            sig_t = 0.0
        else:
            sig_t = rtn[1]
<<<<<<< HEAD
        numer = bins.pointwise_linear_collapse(self.src_group_struct, 
            E_points, (xs_points*flux)/((sig_b + sig_t)))         
        denom = bins.pointwise_linear_collapse(self.src_group_struct, 
            E_points, flux/((sig_b + sig_t)))
=======
        numer = bins.pointwise_linear_collapse(self.src_group_struct,
            E_points, xs_points/(E_points*(sig_b + sig_t)))
        denom = bins.pointwise_linear_collapse(self.src_group_struct,
            E_points, 1.0/(E_points*(sig_b + sig_t)))
>>>>>>> 9498d802
        return numer/denom

    def bkg_xs(self, nuc, temp=300):
        """Calculates the background cross section for a nuclide (nuc)

        Parameters
        ----------
        nuc : int
            Nuclide id.
        temp : float, optional
            The nuclide temperature in [K].

        Returns
        -------
        sig_b : array like
            Group wise background cross sections.
        """
        e_n = self.src_group_struct
        sig_b = np.zeros(self.src_ngroups, float)
        for i, a in self.atom_dens.items():
            if i == nuc:
                continue
            rtn = self.pointwise(i, 'total', temp)
            if rtn is None:
                continue
            sig_b += a*bins.pointwise_linear_collapse(e_n, rtn[0], rtn[1])
        return sig_b / self.atom_dens.get(nuc, 0.0)

    def _rank_ace_tables(self, nuc, temp=300.0):
        """Filters and sorts the potential ACE tables based on nucliude and
        temperature.
        """
        tabs = [t for t in self.cross_sections.ace_tables if t.nucid == nuc]
        if len(tabs) == 0:
            return tabs
        temps = {t.temperature for t in tabs}
        temps = sorted(temps, key=lambda s: abs(float(s) - temp * MeV_per_K))
        nearest_temp = temps[0]
        tabs = [t for t in tabs if t.temperature == nearest_temp]
        tabs.sort(reverse=True, key=lambda t: t.name)
        return tabs

    def load(self, temp=300.0):
        """Loads the entire data source into memory. This can be expensive for
        lots of ACE data.

        Parameters
        ----------
        temp : float, optional
            Temperature [K] of material, defaults to 300.0.

        """
        for atab in self.cross_sections.ace_tables:
            if os.path.isfile(atab.abspath or atab.path):
                lib = self.libs[atab] = ace.Library(atab.abspath or atab.path)
                lib.read(atab.name)

class StatePointDataSource(DataSource):
    """Data source for reactions coming from openmc state points
    """

    def __init__(self, state_point, tallies, num_den, phi_tot, **kwargs):
        """Parameters
        ----------
        state_point : string
            Path to the openmc statepoint file to be used to build the data_source
        tallies : array-like
            The tally id's used to pull the cross sections from.
        num_dens: map of int to float
            A map containing the number densities of the nuclides in the
            material used in the statepoint.
        phi_tot: array of floats
            The total flux within the reactor
        kwargs : optional
            Keyword arguments to be sent to DataSource base class.

        """
        self.state_point = state_point
        self.tallies = tallies
        self.particles = state_point.n_particles
        self.reactions = {}
        self._load_reactions(num_den, phi_tot)
        super(StatePointDataSource, self).__init__(**kwargs)

    @property
    def exists(self):
        return True

    def _load_group_structure(self):
        """Loads the group structure from a tally in openMC. It is
        assumed that all tallies have the same group structure
        """
        self._src_group_struct = self.state_point.tallies[self.tallies[0]].filters[0].bins[::-1]
        self.src_group_struct = self._src_group_struct

    def _load_reactions(self, num_dens, phi_tot):
        """Loads the group structure from a tally in openMC. It is
        assumed that all tallies have the same group structure

        Parameters
        ----------
        state_point: openMC statepoint file
            The statepoint file that will be used to load the reaction
            rates to determine the microscopic cross sections for the
            statepoint.
        num_dens: map of int to float
            A map containing the number densities of the nuclides in the
            material used in the statepoint.
        phi_tot: array of floats
            The total flux within the reactor
        """
        for tally in self.tallies:
            sp = self.state_point.tallies[tally]
            for nuclide in sp.nuclides:
                for score in sp.scores:
                   self.reactions[nucname.id(nuclide.name), score] = sp.get_values(
                       [score], [], [], [nuclide.name]).flatten() * self.particles
                   weight = 1.0E24/abs(phi_tot*num_dens[nucname.id(nuclide.name)])
                   self.reactions[nucname.id(nuclide.name), score] *= weight

    def reaction(self, nuc, rx, temp):
        """Loads reaction data from ACE files indexed by OpenMC.

        Parameters
        ----------
        nuc : int
            Nuclide id.
        rx : int
            Reaction id.
        Return
        ------
        Array containing the cross sections for the reaction
        requested.
        """
        rxkey = (nuc, rx)
        if rxkey not in self.reactions:
            return None
        else:
            return self.reactions[rxkey]<|MERGE_RESOLUTION|>--- conflicted
+++ resolved
@@ -29,7 +29,7 @@
 from pyne import bins
 from pyne import ace
 from pyne.data import MeV_per_K
-from pyne.xs.models import partial_energy_matrix, group_collapse, same_arr_or_none, thermspect
+from pyne.xs.models import partial_energy_matrix, group_collapse, same_arr_or_none
 
 warn(__name__ + " is not yet QA compliant.", QAWarning)
 
@@ -886,7 +886,7 @@
     stucture when the reactions are loaded in. Reseting this source group
     structure will clear the reaction cache.
     """
-
+    
     self_shield_reactions = {rxname.id('fission'), rxname.id('gamma'), rxname.id('total')}
 
     def __init__(self, cross_sections=None, src_group_struct=None, **kwargs):
@@ -999,14 +999,14 @@
         E_points, rawdata = rtn
         E_g = self.src_group_struct
         if self.atom_dens.get(nuc, 0.0) > 1.0E19 and rx in self.self_shield_reactions:
-            rxdata = self.self_shield(nuc, rx, temp, E_points, rawdata)
+            rxdata = self.self_shield(nuc, rx, temp, E_points, rawdata)    
         else:
             rxdata = bins.pointwise_linear_collapse(E_g, E_points, rawdata)
         return rxdata
 
     def self_shield(self, nuc, rx, temp, E_points, xs_points):
         """Calculates the self shielded cross section for a given nuclide
-        and reaction. This calculation uses the Bonderanko method.
+        and reaction. This calculation uses the Bonderanko method. 
 
         Parameters
         ----------
@@ -1020,7 +1020,7 @@
             The point wise energies.
         xs_points : array like
             Point wise cross sections
-
+        
         Returns
         -------
         rxdata : array like
@@ -1030,41 +1030,33 @@
         sigb = self.bkg_xs(nuc, temp=temp)
         e_n = self.src_group_struct
         sig_b = np.ones(len(E_points), 'f8')
-        flux = thermspect(E_points)
         for n in range(len(sigb)):
             sig_b[(e_n[n] <= E_points) & (E_points <= e_n[n+1])] = sigb[n]
         rtn = self.pointwise(nuc, 'total', temp)
-        if rtn is None:
+        if rtn is None: 
             sig_t = 0.0
         else:
             sig_t = rtn[1]
-<<<<<<< HEAD
-        numer = bins.pointwise_linear_collapse(self.src_group_struct, 
-            E_points, (xs_points*flux)/((sig_b + sig_t)))         
-        denom = bins.pointwise_linear_collapse(self.src_group_struct, 
-            E_points, flux/((sig_b + sig_t)))
-=======
         numer = bins.pointwise_linear_collapse(self.src_group_struct,
             E_points, xs_points/(E_points*(sig_b + sig_t)))
         denom = bins.pointwise_linear_collapse(self.src_group_struct,
             E_points, 1.0/(E_points*(sig_b + sig_t)))
->>>>>>> 9498d802
         return numer/denom
-
+                
     def bkg_xs(self, nuc, temp=300):
         """Calculates the background cross section for a nuclide (nuc)
-
+           
         Parameters
         ----------
         nuc : int
             Nuclide id.
         temp : float, optional
-            The nuclide temperature in [K].
+            The nuclide temperature in [K].  
 
         Returns
         -------
         sig_b : array like
-            Group wise background cross sections.
+            Group wise background cross sections.              
         """
         e_n = self.src_group_struct
         sig_b = np.zeros(self.src_ngroups, float)
@@ -1116,18 +1108,18 @@
         state_point : string
             Path to the openmc statepoint file to be used to build the data_source
         tallies : array-like
-            The tally id's used to pull the cross sections from.
+            The tally id's used to pull the cross sections from. 
         num_dens: map of int to float
             A map containing the number densities of the nuclides in the
-            material used in the statepoint.
-        phi_tot: array of floats
+            material used in the statepoint. 
+        phi_tot: array of floats 
             The total flux within the reactor
         kwargs : optional
             Keyword arguments to be sent to DataSource base class.
 
         """
         self.state_point = state_point
-        self.tallies = tallies
+        self.tallies = tallies  
         self.particles = state_point.n_particles
         self.reactions = {}
         self._load_reactions(num_den, phi_tot)
@@ -1138,26 +1130,26 @@
         return True
 
     def _load_group_structure(self):
-        """Loads the group structure from a tally in openMC. It is
+        """Loads the group structure from a tally in openMC. It is 
         assumed that all tallies have the same group structure
         """
         self._src_group_struct = self.state_point.tallies[self.tallies[0]].filters[0].bins[::-1]
         self.src_group_struct = self._src_group_struct
 
     def _load_reactions(self, num_dens, phi_tot):
-        """Loads the group structure from a tally in openMC. It is
+        """Loads the group structure from a tally in openMC. It is 
         assumed that all tallies have the same group structure
-
+   
         Parameters
         ----------
         state_point: openMC statepoint file
             The statepoint file that will be used to load the reaction
-            rates to determine the microscopic cross sections for the
+            rates to determine the microscopic cross sections for the 
             statepoint.
         num_dens: map of int to float
             A map containing the number densities of the nuclides in the
-            material used in the statepoint.
-        phi_tot: array of floats
+            material used in the statepoint. 
+        phi_tot: array of floats 
             The total flux within the reactor
         """
         for tally in self.tallies:
@@ -1181,9 +1173,9 @@
         Return
         ------
         Array containing the cross sections for the reaction
-        requested.
-        """
-        rxkey = (nuc, rx)
+        requested. 
+        """
+        rxkey = (nuc, rx) 
         if rxkey not in self.reactions:
             return None
         else:
