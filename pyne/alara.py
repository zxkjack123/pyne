--- conflicted
+++ resolved
@@ -317,7 +317,6 @@
             mat_loading += '    zone_{0}    mix_{1}\n'.format(i,
                             unique_mixtures.index(ve_mixture))
     else:
-<<<<<<< HEAD
         ves = list(mesh.iter_ve())
         sve_count = 0
         for row in cell_fracs:
@@ -334,25 +333,6 @@
                 mat_loading += '    zone_{0}    {1}\n'.format(
                     sve_count, name)
                 sve_count += 1
-=======
-        sve_count = 0
-        for row in cell_fracs:
-            for i, mat, ve in mesh:
-                if row['idx'] == i and len(cell_mats[row['cell']].comp) != 0:
-                    volume += '    {0: 1.6E}    zone_{1}\n'.format(
-                        mesh.elem_volume(ve) * row['vol_frac'], sve_count)
-                    cell_mat = cell_mats[row['cell']]
-                    name = cell_mat.metadata['name']
-                    if name not in unique_mixtures:
-                        unique_mixtures.append(name)
-                        mixture += 'mixture {0}\n'.format(name)
-                        mixture += '    material {0} 1 1\n'.format(name)
-                        mixture += 'end\n\n'
-                    mat_loading += '    zone_{0}    {1}\n'.format(
-                        sve_count, name)
-                    sve_count += 1
->>>>>>> 96e02c34
-
 
     volume += 'end\n\n'
     mat_loading += 'end\n\n'
