--- conflicted
+++ resolved
@@ -1,17 +1,14 @@
 """This module contains functions relevant to the ALARA activation code and the Chebyshev Rational Approximation Method
 """
 from __future__ import print_function
-<<<<<<< HEAD
 import subprocess
 import shutil
-=======
 from pyne.xs.data_source import SimpleDataSource
 from pyne.data import N_A, decay_const, decay_children, branch_ratio
 from pyne.nucname import serpent, alara, znum, anum
 from pyne import nucname
 from pyne.material import Material, from_atom_frac
 from pyne.mesh import Mesh, MeshError, HAVE_PYMOAB
->>>>>>> ae69ff2e
 import os
 import collections
 try:
@@ -19,13 +16,8 @@
 except AttributeError:
     collectionsAbc = collections
 from warnings import warn
-<<<<<<< HEAD
-from pyne.utils import QAWarning, to_sec
 from string import Template
-
-=======
 from pyne.utils import QA_warn, to_sec, str_to_unicode
->>>>>>> ae69ff2e
 import numpy as np
 import tables as tb
 from io import open
@@ -1135,128 +1127,6 @@
             'Decay time {0} not found in decay_times'.format(idt))
 
 
-def responses_output_zone(responses=None, wdr_file=None, alara_params=None):
-    """
-    This function returns a string that is an output block for an alara input
-    file, configured for zone resolution.
-
-    Parameters
-    ----------
-    responses : list of string
-        A keyword represent the alara output zone. The following responses are
-        supported:
-            - decay_heat
-            - specific_activity
-            - alpha_heat
-            - beta_heat
-            - gamma_heat
-            - wdr
-            - photon_source
-    wdr_file : string
-        File name of the standard used to calculate wdr.
-    alara_params: string
-        Alara parameters
-
-    Returns
-    -------
-    String represent the output zone block corresponding to the response.
-    """
-
-    # set default value for functions do not need response
-    if responses == None:
-        return ''
-    # input check
-    for response in responses:
-        if response not in response_strings.keys():
-            raise ValueError('response {0} not supported.'.format(response))
-
-    output_strings = {"decay_heat": "      total_heat",
-                      "specific_activity": "      specific_activity",
-                      "alpha_heat": "      alpha_heat",
-                      "beta_heat": "      beta_heat",
-                      "gamma_heat": "      gamma_heat"}
-    if 'wdr' in responses:
-        output_strings['wdr'] = ''.join(["       wdr ", wdr_file])
-    if 'photon_source' in responses:
-        alara_lib = get_alara_lib(alara_params)
-        output_strings["photon_source"] =  ''.join(["      photon_source ",
-            alara_lib, " phtn_src 1 2e7"])
-    output_zone = ["output zone"]
-    for response in responses:
-        output_zone.append(output_strings[response])
-    output_zone.append("end")
-    return '\n'.join(output_zone)
-
-def _is_data(line):
-    """
-    This function is used to check whether a line of alara output file contains
-    wanted data. The line contains data is conposed of:
-        - nuc : nuc name (total or total)
-        - data for each decay time (including 'shutdown': floats
-
-    Parameters
-    ----------
-    line : string
-        A line from ALARA output.txt
-
-    Returns
-    -------
-    True : if this line contains results data
-    False : if this line doesn't contain results data
-    """
-    # check the list from the second value, if they are float, then return True
-    tokens = line.strip().split()
-    if len(tokens) < 2:
-        return False
-    # first block should be a valid nucname or 'total'
-    if not (nucname.isnuclide(tokens[0]) or tokens[0] == 'TOTAL'.lower()):
-        return False
-    try:
-        np.array(tokens[1:]).astype(float)
-        return True
-    except:
-        return False
-    
-
-def read_decay_times(line):
-    """
-    This function reads a line contian decay times information from alara
-    output file and return the decay times list.
-
-    Parameters
-    ----------
-    line : string
-        A line from ALARA output.txt
-
-    Returns
-    -------
-    decay_times : array of string
-        Array of decay times.
-    """
-    tokens = line.strip().split()
-    decay_times = ['shutdown']
-    for i in range(2, len(tokens), 2):
-        decay_times.append(''.join([tokens[i], ' ', tokens[i+1]]))
-    return decay_times
-    
-
-def _get_zone_idx(line):
-    """
-    This function is used to get the zone idx from a line of ALARA output.txt.
-
-    Parameters
-    ----------
-    line : string
-        A line from ALARA output.txt
-
-    Returns
-    -------
-    int, zone index
-    """
-    
-    last_word = line.strip().split()[-1]
-    return int(last_word.split('_')[-1])
-
 def _gt_write_matlib(mats):
     """
     Function that writes ALARA matlib file
@@ -1470,7 +1340,6 @@
     run_dir : str
         Path to write ALARA input and output files
 
-<<<<<<< HEAD
     Returns
     -------
     phtn_src_file : str
@@ -1587,8 +1456,130 @@
     eta[np.isinf(eta)] = 1.0E10
     
     return eta, phtn_src_file
+  
+
+def responses_output_zone(responses=None, wdr_file=None, alara_params=None):
+    """
+    This function returns a string that is an output block for an alara input
+    file, configured for zone resolution.
+    Parameters
+    ----------
+    responses : list of string
+        A keyword represent the alara output zone. The following responses are
+        supported:
+            - decay_heat
+            - specific_activity
+            - alpha_heat
+            - beta_heat
+            - gamma_heat
+            - wdr
+            - photon_source
+    wdr_file : string
+        File name of the standard used to calculate wdr.
+    alara_params: string
+        Alara parameters
+
+    Returns
+    -------
+    String represent the output zone block corresponding to the response.
+    """
+
+    # set default value for functions do not need response
+    if responses == None:
+        return ''
+    # input check
+    for response in responses:
+        if response not in response_strings.keys():
+            raise ValueError('response {0} not supported.'.format(response))
+
+    output_strings = {"decay_heat": "      total_heat",
+                      "specific_activity": "      specific_activity",
+                      "alpha_heat": "      alpha_heat",
+                      "beta_heat": "      beta_heat",
+                      "gamma_heat": "      gamma_heat"}
+    if 'wdr' in responses:
+        output_strings['wdr'] = ''.join(["       wdr ", wdr_file])
+    if 'photon_source' in responses:
+        alara_lib = get_alara_lib(alara_params)
+        output_strings["photon_source"] =  ''.join(["      photon_source ",
+            alara_lib, " phtn_src 1 2e7"])
+    output_zone = ["output zone"]
+    for response in responses:
+        output_zone.append(output_strings[response])
+    output_zone.append("end")
+    return '\n'.join(output_zone)
+
+def _is_data(line):
+    """
+    This function is used to check whether a line of alara output file contains
+    wanted data. The line contains data is conposed of:
+        - nuc : nuc name (total or total)
+        - data for each decay time (including 'shutdown': floats
+
+    Parameters
+    ----------
+    line : string
+        A line from ALARA output.txt
+
+    Returns
+    -------
+    True : if this line contains results data
+    False : if this line doesn't contain results data
+    """
+    # check the list from the second value, if they are float, then return True
+    tokens = line.strip().split()
+    if len(tokens) < 2:
+        return False
+    # first block should be a valid nucname or 'total'
+    if not (nucname.isnuclide(tokens[0]) or tokens[0] == 'TOTAL'.lower()):
+        return False
+    try:
+        np.array(tokens[1:]).astype(float)
+        return True
+    except:
+        return False
     
-=======
+
+def read_decay_times(line):
+    """
+    This function reads a line contian decay times information from alara
+    output file and return the decay times list.
+
+    Parameters
+    ----------
+    line : string
+        A line from ALARA output.txt
+
+    Returns
+    -------
+    decay_times : array of string
+        Array of decay times.
+    """
+    tokens = line.strip().split()
+    decay_times = ['shutdown']
+    for i in range(2, len(tokens), 2):
+        decay_times.append(''.join([tokens[i], ' ', tokens[i+1]]))
+    return decay_times
+    
+
+def _get_zone_idx(line):
+    """
+    This function is used to get the zone idx from a line of ALARA output.txt.
+
+    Parameters
+    ----------
+    line : string
+        A line from ALARA output.txt
+
+    Returns
+    -------
+    int, zone index
+    """
+    
+    last_word = line.strip().split()[-1]
+    return int(last_word.split('_')[-1])
+
+
 def get_alara_lib(alara_params):
     """
     This function is used to get the alara_library from alara_params.
@@ -1633,5 +1624,4 @@
                 dt.append(row[2].decode())
             else:
                 break
-    return dt
->>>>>>> ae69ff2e
+    return dt