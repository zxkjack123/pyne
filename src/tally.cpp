// Tally.cpp
// Central Tally Class
// -- Andrew Davis

#include <iomanip>
#include <string>
#include <vector>

#ifndef PYNE_IS_AMALGAMATED
  #include "particle.h"
  #include "tally.h"
#endif

enum entity_type_enum { VOLUME, SURFACE, MESH }; // Enumeration for entity types
enum tally_type_enum { FLUX, CURRENT };  // Enumeration for tally types

const std::string tally_type_enum2string[] = {"Flux", "Current"};
const std::string entity_type_enum2string[] = {"Volume", "Surface", "Mesh"};
const std::string geometry_type_enum2string[] = {"Cartesian", "Cylinder"};

/***************************/
/*** Protected Functions ***/
/***************************/

// there are no protected functions currently
// fool.

/************************/
/*** Public Functions ***/
/************************/

/*--- Constructors ---*/
pyne::Tally::Tally() {
  // Empty Tally Constructor
  tally_type = "";
  particle_name = "";
  entity_id = -1;
  entity_type = "";
  entity_name = "";
  tally_name = "";
  entity_size = -1.0;
  normalization = 1.0;
}

// Default constructor
pyne::Tally::Tally(std::string type, std::string part_name,
       int ent, std::string ent_type,
       std::string ent_name, std::string tal_name,
       double size, double norm ) {
  // Empty Tally Constructor
  tally_type = type;
  particle_name = pyne::particle::name(part_name);
  entity_id = ent;
  entity_type = ent_type;
  entity_name = ent_name;
  tally_name = tal_name;
  entity_size = size;
  normalization = norm;
}

pyne::Tally::Tally(std::string part_name, std::string ent_geom,
                   std::vector<double> orgn,
                   std::vector<double> mesh_i, std::vector<double> mesh_j, std::vector<double> mesh_k,
                   std::vector<int> bins_i, std::vector<int> bins_j, std::vector<int> bins_k,
                   std::vector<double> e_bounds_, std::vector<int> e_ints_,
                   std::vector<double> vec_, std::vector<double> axl_,
                   std::string tal_name, double norm) {
  // Empty Tally Constructor
  entity_type = "Mesh";
  entity_name = "";
  particle_name = pyne::particle::name(part_name);
  entity_geometry = ent_geom;
  tally_name = tal_name;
  entity_size = -1;

  origin = orgn;
  vec = vec_;
  axl = axl_;
  meshes[0] = mesh_i;
  meshes[1] = mesh_j;
  meshes[2] = mesh_k;
  bins[0] = bins_i;
  bins[1] = bins_j;
  bins[2] = bins_k;
  e_bounds = e_bounds_;       ///< Energy Mesh
  e_bins = e_ints_;  ///< Bin per energy
  normalization = norm;
}

// Destructor
pyne::Tally::~Tally() {}

/*--- Method definitions ---*/
//
void pyne::Tally::from_hdf5(char* filename, char* datapath, int row) {
  std::string fname(filename);
  std::string dpath(datapath);
  from_hdf5(fname, dpath, row);
}

//
void pyne::Tally::from_hdf5(std::string filename, std::string datapath,
          int row) {
  // line of data to acces
  int data_row = row;

  // check for file existence
  if (!pyne::file_exists(filename))
    throw pyne::FileNotFound(filename);

  // check to make sure is a HDF5 file
  bool is_h5 = H5Fis_hdf5(filename.c_str());
  if (!is_h5)
    throw h5wrap::FileNotHDF5(filename);

  // Open file and dataset.
  hid_t file = H5Fopen(filename.c_str(), H5F_ACC_RDWR, H5P_DEFAULT);
  hid_t dset = H5Dopen2(file, datapath.c_str(), H5P_DEFAULT);

  // Get dataspace and allocate memory for read buffer.
  hid_t space = H5Dget_space(dset);
  int rank  = H5Sget_simple_extent_ndims(space);
  hsize_t dims[1]; // for length of dataset

  // get the length of the dataset
  int ndims = H5Sget_simple_extent_dims(space, dims, NULL);

  // determine if chunked
  hid_t prop = H5Dget_create_plist(dset);

  hsize_t chunk_dimsr[1];
  int rank_chunk;

  if(H5D_CHUNKED == H5Pget_layout(prop))
    rank_chunk = H5Pget_chunk(prop, rank, chunk_dimsr);

  // allocate memory for data from file
  tally_struct* read_data = new tally_struct[dims[0]];

  // if row number is larger than data set only give last element
  if ( row >= dims[0] )
    data_row = dims[0]-1;


  // Create variable-length string datatype.
  hid_t strtype = H5Tcopy(H5T_C_S1);
  int status  = H5Tset_size(strtype, H5T_VARIABLE);

  // Create the compound datatype for memory.
  hid_t memtype = create_memtype();

  // Create the compound datatype for the file
  hid_t filetype = create_filetype();

  // Read the data.
  status = H5Dread(dset, memtype, H5S_ALL, H5S_ALL, H5P_DEFAULT, read_data);

  // unpack the data and set values
  entity_id = read_data[data_row].entity_id;
  entity_type = entity_type_enum2string[read_data[data_row].entity_type];
  tally_type = tally_type_enum2string[read_data[data_row].tally_type];
  particle_name = std::string(read_data[data_row].particle_name);
  tally_name = std::string(read_data[data_row].tally_name);
  entity_name = std::string(read_data[data_row].entity_name);
  entity_size = read_data[data_row].entity_size;
  normalization = read_data[data_row].normalization;

  // close the data sets
  status = H5Dclose(dset);
  status = H5Sclose(space);
  status = H5Tclose(filetype);
  status = H5Fclose(file);

  // tidy up
  delete[] read_data;

}

// Dummy Wrapper around C Style Functions
void pyne::Tally::write_hdf5(char* filename, char* datapath) {
  std::string fname(filename);
  std::string groupname(datapath);
  write_hdf5(fname, groupname);
}

// create filetype
hid_t pyne::Tally::create_filetype() {
  herr_t status;  // iostatus

  // create string type
  hid_t strtype = H5Tcopy(H5T_C_S1);
  status = H5Tset_size(strtype, H5T_VARIABLE);

  hid_t filetype = H5Tcreate(H5T_COMPOUND, 8 + 8 + 8 +
           (3*sizeof(hvl_t)) + 8 + 8);
  status = H5Tinsert(filetype, "entity_id", 0, H5T_STD_I64BE);
  status = H5Tinsert(filetype, "entity_type", 8, H5T_STD_I64BE);
  status = H5Tinsert(filetype, "tally_type", 8 + 8, H5T_STD_I64BE);
  status = H5Tinsert(filetype, "particle_name", 8 + 8 + 8, strtype);
  status = H5Tinsert(filetype, "entity_name", 8 + 8 + 8 +
         sizeof(hvl_t), strtype);
  status = H5Tinsert(filetype, "tally_name", 8 + 8 + 8 +
         (2*sizeof(hvl_t)) , strtype);
  status = H5Tinsert(filetype, "entity_size", 8 + 8 + 8 +
         (3*sizeof(hvl_t)), H5T_IEEE_F64BE);
  status = H5Tinsert(filetype, "normalization", 8 + 8 + 8 +
         (3*sizeof(hvl_t)) + 8, H5T_IEEE_F64BE);
  return filetype;
}

// create memory type
hid_t pyne::Tally::create_memtype() {
  // iostatus
  herr_t status;

  //
  hid_t strtype = H5Tcopy(H5T_C_S1);
  status = H5Tset_size(strtype, H5T_VARIABLE);

  // Create the compound datatype for memory.
  hid_t memtype = H5Tcreate(H5T_COMPOUND, sizeof(tally_struct));
  status = H5Tinsert(memtype, "entity_id",
         HOFFSET(tally_struct, entity_id), H5T_NATIVE_INT);
  status = H5Tinsert(memtype, "entity_type",
         HOFFSET(tally_struct, entity_type), H5T_NATIVE_INT);
  status = H5Tinsert(memtype, "tally_type",
         HOFFSET(tally_struct, tally_type), H5T_NATIVE_INT);
  status = H5Tinsert(memtype, "particle_name",
         HOFFSET(tally_struct, particle_name),
         strtype);
  status = H5Tinsert(memtype, "entity_name",HOFFSET(tally_struct, entity_name),
         strtype);
  status = H5Tinsert(memtype, "tally_name",HOFFSET(tally_struct, tally_name),
         strtype);
  status = H5Tinsert(memtype, "entity_size",
         HOFFSET(tally_struct, entity_size), H5T_NATIVE_DOUBLE);
  status = H5Tinsert(memtype, "normalization",
         HOFFSET(tally_struct, normalization), H5T_NATIVE_DOUBLE);
  return memtype;
}

hid_t pyne::Tally::create_dataspace(hid_t file, std::string datapath) {
    // enable chunking
    hid_t prop = H5Pcreate(H5P_DATASET_CREATE);
    // set chunk size
    hsize_t chunk_dimensions[1]={1};
    herr_t status = H5Pset_chunk(prop, 1, chunk_dimensions);

    // allow varaible length strings
    hid_t strtype = H5Tcopy(H5T_C_S1);
    status = H5Tset_size(strtype, H5T_VARIABLE);

    // Create the compound datatype for memory.
    hid_t memtype = create_memtype();

    // Create the compound datatype for the file
    hid_t filetype = create_filetype();

    // max dims unlimted
    hsize_t max_dims[1] = {H5S_UNLIMITED};
    // only ever let 1 tally object be added
    hsize_t dims[1] = {1};
    // Create dataspace.  Setting maximum size to NULL sets the maximum
    hid_t space = H5Screate_simple(1, dims, max_dims);

    // Create the dataset and write the compound data to it.
    return H5Dcreate2(file, datapath.c_str(), filetype, space, H5P_DEFAULT, prop,
           H5P_DEFAULT);
}

// Appends Tally object to dataset if file & datapath already exists
// if file exists & data path doesnt creates new datapath,
// otherwise creates new file
void pyne::Tally::write_hdf5(std::string filename, std::string datapath) {

  // turn of annoying hdf5 errors
  H5Eset_auto2(H5E_DEFAULT, NULL, NULL);

  tally_struct tally_data[1]; // storage for the tally to add

  // setup the data to write
  tally_data[0].entity_id = entity_id;
  // entity type
  if (entity_type.find("Volume") != std::string::npos)
    tally_data[0].entity_type = VOLUME;
  else if (entity_type.find("Surface") != std::string::npos)
    tally_data[0].entity_type = SURFACE;

  // tally kind
  if (tally_type.find("Flux") != std::string::npos)
    tally_data[0].tally_type = FLUX;
  else if (tally_type.find("Current") != std::string::npos)
    tally_data[0].tally_type = CURRENT;

  // unpack from class to struct array
  tally_data[0].entity_id = entity_id;
  tally_data[0].entity_name = entity_name.c_str();
  tally_data[0].particle_name = particle_name.c_str();
  tally_data[0].tally_name = tally_name.c_str();
  tally_data[0].entity_size = entity_size;
  tally_data[0].normalization = normalization;


  // check for file existence
  bool is_exist = pyne::file_exists(filename);
  // create new file

  // check to make sure is a HDF5 file
  bool is_h5 = H5Fis_hdf5(filename.c_str());

  if (is_exist && !is_h5)
    throw h5wrap::FileNotHDF5(filename);

  if (!is_exist ) { // is a new file
    hid_t file = H5Fcreate(filename.c_str(), H5F_ACC_TRUNC, H5P_DEFAULT,
         H5P_DEFAULT);
    // create a dataspace
    hid_t dset = create_dataspace(file, datapath);

    hid_t memtype = create_memtype();

    herr_t status; // iostatus

    status = H5Dwrite(dset, memtype, H5S_ALL, H5S_ALL, H5P_DEFAULT, tally_data);

    // close the data sets
    status = H5Dclose(dset);
    //    status = H5Sclose(space);
    //    status = H5Tclose(filetype);
    status = H5Fclose(file);

  }  else if ( is_exist && is_h5 ) {// already exists and is an hdf file
    // then we append the data to the end
    herr_t data_status; // iostatus

    // Open file and dataset.
    hid_t file = H5Fopen(filename.c_str(), H5F_ACC_RDWR, H5P_DEFAULT);

    // see if path exists
    data_status = H5Gget_objinfo (file, datapath.c_str(), 0, NULL);

    hid_t dset;
    // if fails neet to create dataset
    // still need to check that the datapath exists
    if (data_status != 0) // doesnt exist
      {
  dset = create_dataspace(file,datapath.c_str());
  hid_t memtype = create_memtype();
  herr_t status; // iostatus

  status = H5Dwrite(dset, memtype, H5S_ALL, H5S_ALL, H5P_DEFAULT, tally_data);

  // close the data sets
  status = H5Dclose(dset);
  status = H5Fclose(file);
      } else {

        dset = H5Dopen2(file, datapath.c_str(), H5P_DEFAULT);

  // Get dataspace and allocate memory for read buffer.
  hid_t space = H5Dget_space(dset);
  int rank  = H5Sget_simple_extent_ndims(space);
  hsize_t dims[1]; // for length of dataset

  // get the length of the dataset
  int ndims = H5Sget_simple_extent_dims(space, dims, NULL);

  // determine if chunked
  hid_t prop = H5Dget_create_plist(dset);

  hsize_t chunk_dimsr[1];
  int rank_chunk;
  if (H5D_CHUNKED == H5Pget_layout(prop))
    rank_chunk = H5Pget_chunk(prop, rank, chunk_dimsr);

  // allocate memory for data from file
  tally_struct* read_data = new tally_struct[dims[0]];

  // Create variable-length string datatype.
  hid_t strtype = H5Tcopy(H5T_C_S1);
  int status  = H5Tset_size(strtype, H5T_VARIABLE);

  // Create the compound datatype for memory.
  hid_t memtype = create_memtype();

  // Create the compound datatype for the file
  hid_t filetype = create_filetype();

  // Read the data.
  status = H5Dread(dset, memtype, H5S_ALL, H5S_ALL, H5P_DEFAULT, read_data);

  // resize dims
  dims[0] += 1;

  // Extend the dataset
  status = H5Dextend(dset,dims);
  hid_t filespace = H5Dget_space(dset);
  // calculate the existing offset
  hsize_t offset[1] = {dims[0] - 1};

  // select hyerslab
  hsize_t new_length[1] = {1};
  status = H5Sselect_hyperslab(filespace, H5S_SELECT_SET,offset , NULL,
             new_length, NULL);

  // create dataspace for new data
  space = H5Screate_simple(1,new_length, NULL);

  // Write the dataset to memory
  status = H5Dwrite(dset, memtype, space, filespace, H5P_DEFAULT, tally_data);

  // tidy up
  status = H5Dvlen_reclaim(memtype, space, H5P_DEFAULT, read_data);
  delete[] read_data;
  status = H5Dclose(dset);
  status = H5Sclose(space);
  status = H5Tclose(memtype);
  status = H5Tclose(strtype);
  status = H5Fclose(file);
    }
  }
}

std::ostream& operator<<(std::ostream& os, pyne::Tally tal) {
  //print the Tally to ostream
  os << "\t---------\n";
  os << "\t Tallying " << tal.particle_name << " " << tal.tally_type << "\n";
  os << "\t in/on " << tal.entity_type << " " << tal.entity_id << "\n";
  return os;
}


// Sets string to valid mcnp formatted tally
// Takes mcnp version as arg, like 5 or 6
std::string pyne::Tally::mcnp(int tally_index, std::string mcnp_version,
                              std::string out) {
  std::stringstream output;  // output stream
  std::string particle_token;
  // particle token
  if (mcnp_version.find("mcnp5") != std::string::npos)
    particle_token = pyne::particle::mcnp(particle_name);
  else if (mcnp_version.find("mcnp6") != std::string::npos)
    particle_token = pyne::particle::mcnp6(particle_name);
  else
    particle_token = "?";

  // print out comment line
  output << "C " << tally_name << std::endl;
  output << std::setiosflags(std::ios::fixed) << std::setprecision(6);

  if (normalization != 1.0)
    output << std::scientific;
  int tally_id = 0;

  // neednt check entity type
  if (entity_type.find("Surface") != std::string::npos) {
    if (tally_type.find("Current") != std::string::npos) {
      tally_id = 1;
    } else if (tally_type.find("Flux") != std::string::npos) {
      tally_id = 2;
    }
    output << form_mcnp_tally(tally_index, tally_id, particle_token, entity_id,
                              entity_size, normalization);

  } else if (entity_type.find("Volume") != std::string::npos) {
    if (tally_type.find("Flux") != std::string::npos) {
      tally_id = 4;
    } else if (tally_type.find("Current") != std::string::npos) {
      // makes no sense in mcnp
      return "";
    }
    output << form_mcnp_tally(tally_index, tally_id, particle_token, entity_id,
                              entity_size, normalization);

  } else if (entity_type.find("Mesh") != std::string::npos) {
    // indentation block
    std::string indent_block = "           ";

    output << "FMESH" << tally_index << "4:" << particle_token << "  ";
    output << "GEOM=";
    std::stringstream sup_var;

    if (entity_geometry.find("Cartesian") != std::string::npos) {
      output << "XYZ ";
    } else if (entity_geometry.find("Cylinder") != std::string::npos) {
      output << "CYL ";
      if (!is_zero(axl)) {
        sup_var << indent_block << "AXL=" << pyne::join_to_string(axl) << "\n";
      }
      if (!is_zero(vec)) {
        sup_var << indent_block << "VEC=" << pyne::join_to_string(vec) << "\n";
      }
    }

    output << "ORIGIN=" << pyne::join_to_string(origin) << "\n";
    std::string dir_name[3] = {"I", "J", "K"};

    for (int j = 0; j < 3; j++) {
      output << indent_block;
      output << dir_name[j] << "MESH=" << pyne::join_to_string(meshes[j]);
      if (bins[j].size() > 0) {
        output << " " << dir_name[j] << "INTS=" << pyne::join_to_string(bins[j]);
      }
      output << "\n";
    }
    if (sup_var.str().size() > 0) {
      output << sup_var.str();
    }
    if (e_bounds.size() > 0) {
      output << indent_block << "EMESH=";
      output << pyne::join_to_string(e_bounds);
    }
    output << "\n";
    if (e_bins.size() > 0) {
      output << indent_block << "EINTS=";
      output << pyne::join_to_string(e_bins);
    }
    if (out.size() > 0) {
      output << "\n" << indent_block << "OUT=" << out;
    }
  } else {
    std::cout << "tally/entity combination makes no sense for MCNP"
              << std::endl;
  }
  // print sd card if area/volume specified
  return output.str();
}
template <typename T>
bool pyne::Tally::is_zero(T vect) {
  int size = sizeof(vect) / sizeof(vect[0]);
  bool result = true;
  for (int i = 0; i < size; i++) result &= (vect[i] == 0);
  return result;
}



// Form the tally line as function of its properties
std::string pyne::Tally::form_mcnp_tally(int tally_index,
                                               int type,
                                               std::string particle_token,
                                               int entity_id, double entity_size,
                                               double normalization) {
  std::stringstream tally_stream;  // tally stream
  tally_stream << std::setiosflags(std::ios::fixed) << std::setprecision(6);
  if (normalization != 1.0)
    tally_stream << std::scientific;

  tally_stream << "F" << tally_index << type
               << ":" << particle_token << " " << entity_id << std::endl;

  if (entity_size > 0.0)
    tally_stream << "SD" << tally_index << type << " " << entity_size << std::endl;
<<<<<<< HEAD

  if (normalization > 1.0)
=======
  
  if (normalization != 1.0)
>>>>>>> 635ece6b
    tally_stream << "FM" << tally_index << type << " " << normalization << std::endl;

  return tally_stream.str();
}


// Produces valid fluka tally
std::string pyne::Tally::fluka(std::string unit_number) {
  std::stringstream output; // output stream

  // check entity type
  if (entity_type.find("Volume") != std::string::npos) {
    // ok
  }  else if (entity_type.find("Surface") != std::string::npos) {
      std::cout << "Surface tally not valid in FLUKA" << std::endl;
  } else {
      std::cout << "Unknown entity type" << std::endl;
  }

  output << "* " << tally_name << std::endl;
  output << std::setiosflags(std::ios::fixed) << std::setprecision(1);
  // check tally type
  if (tally_type.find("Flux") != std::string::npos) {
      output << std::setw(10) << std::left  << "USRTRACK";
      output << std::setw(10) << std::right << "     1.0";
      output << std::setw(10) << std::right
      << pyne::particle::fluka(particle_name);
      output << std::setw(10) << std::right << unit_number;
      output << std::setw(10) << std::right << entity_name;
      if(entity_size > 0.0) {
  output << std::scientific;
  output << std::setprecision(4);
        output << std::setw(10) << std::right << entity_size;
      }
      else
  output << std::setw(10) << std::right << 1.0;

      output << std::setw(10) << std::right << "   1000."; // number of ebins
      tally_name.resize(8);
      output << std::setw(8) << std::left
       << tally_name; // may need to make sure less than 10 chars
      output << std::endl;
      output << std::setw(10) << std::left  << "USRTRACK";
      output << std::setw(10) << std::right << "   10.E1";
      output << std::setw(10) << std::right << "   1.E-3";
      output << std::setw(10) << std::right << "        ";
      output << std::setw(10) << std::right << "        ";
      output << std::setw(10) << std::right << "        ";
      output << std::setw(10) << std::right << "        ";
      output << std::setw(8) << std::left << "       &";
      // end of usrtrack
  } else if (tally_type.find("Current") != std::string::npos) {
      output << std::setw(10) << std::left  << "USRBDX  ";
      output << std::setw(10) << std::right << "   110.0";
      output << std::setw(10) << std::right
       << pyne::particle::fluka(particle_name);
      output << std::setw(10) << std::right << unit_number;
      output << std::setw(10) << std::right << entity_name; // upstream
      output << std::setw(10) << std::right << entity_name; // downstream
      if ( entity_size > 0.0 )
  output << std::setw(10) << std::right << entity_size; // area
      else
  output << std::setw(10) << std::right << 1.0;

      tally_name.resize(8);
      output << std::setw(8) << std::right
       << tally_name; // may need to make sure less than 10 chars
      output << std::endl;
      output << std::setw(10) << std::left  << "USRBDX  ";
      output << std::setw(10) << std::right << "  10.0E1";
      output << std::setw(10) << std::right << "     0.0";
      output << std::setw(10) << std::right << "  1000.0"; // number of bins
      output << std::setw(10) << std::right << "12.56637"; // 4pi
      output << std::setw(10) << std::right << "     0.0";
      output << std::setw(10) << std::right
       << "   240.0"; // number of angular bins
      output << std::setw(8) << std::left << "       &";
      // end of usrbdx
  } else {
    std::cout << "Unknown tally type" << std::endl;
  }
  return output.str();
}
<|MERGE_RESOLUTION|>--- conflicted
+++ resolved
@@ -551,13 +551,8 @@
 
   if (entity_size > 0.0)
     tally_stream << "SD" << tally_index << type << " " << entity_size << std::endl;
-<<<<<<< HEAD
-
-  if (normalization > 1.0)
-=======
-  
+
   if (normalization != 1.0)
->>>>>>> 635ece6b
     tally_stream << "FM" << tally_index << type << " " << normalization << std::endl;
 
   return tally_stream.str();
