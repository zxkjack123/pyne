// Material.cpp
// The very central Material class
// -- Anthony Scopatz

#include <string>
#include <vector>
#include <iomanip>  // std::setprecision
#include <math.h>   // modf
#include <stdexcept>

#ifndef PYNE_IS_AMALGAMATED
#include "transmuters.h"
#include "material.h"
#endif

// h5wrap template
template double h5wrap::get_array_index(hid_t, int, hid_t);
const int mcnp_line_length = 79;


/***************************/
/*** Protected Functions ***/
/***************************/

double pyne::Material::get_comp_sum() {
  // Sums the weights in the composition dictionary
  double sum = 0.0;
  for (pyne::comp_iter i = comp.begin(); i != comp.end(); i++) {
    sum = sum + i->second;
  }
  return sum;
}


void pyne::Material::norm_comp() {
  double sum = get_comp_sum();
  if (sum != 1.0 && sum != 0.0) {
    for (comp_iter i = comp.begin(); i != comp.end(); i++)
      i->second = i->second / sum;
  }

  if (mass < 0.0)
    mass = sum;
}


void pyne::Material::_load_comp_protocol0(hid_t db, std::string datapath, int row) {
  hid_t matgroup = H5Gopen2(db, datapath.c_str(), H5P_DEFAULT);
  hid_t nucset;
  double nucvalue;
  ssize_t nuckeylen;
  std::string nuckey;

  // get the number of members in the material group
  H5G_info_t group_info;
  H5Gget_info(matgroup, &group_info);
  hsize_t matG = group_info.nlinks;

  // Iterate over datasets in the group.
  for (int matg = 0; matg < matG; matg++) {
    nuckeylen = 1 + H5Lget_name_by_idx(matgroup, ".", H5_INDEX_NAME, H5_ITER_INC, matg,
                                        NULL, 0, H5P_DEFAULT);
    char * nkey = new char[nuckeylen];
    nuckeylen = H5Lget_name_by_idx(matgroup, ".", H5_INDEX_NAME, H5_ITER_INC, matg,
                                    nkey, nuckeylen, H5P_DEFAULT);
    nuckey = nkey;
    nucset = H5Dopen2(matgroup, nkey, H5P_DEFAULT);
    nucvalue = h5wrap::get_array_index<double>(nucset, row);

    if (nuckey == "Mass" || nuckey == "MASS" || nuckey == "mass")
      mass = nucvalue;
    else
      comp[pyne::nucname::id(nuckey)] = nucvalue;

    H5Dclose(nucset);
    delete[] nkey;
  }

  // Set meta data
  atoms_per_molecule = -1.0;
}


void pyne::Material::_load_comp_protocol1(hid_t db, std::string datapath,
                                          int row) {
  std::string nucpath;
  hid_t data_set = H5Dopen2(db, datapath.c_str(), H5P_DEFAULT);

  // Grab the nucpath
  if (detect_nuclidelist(data_set, nucpath)){
    H5Dclose(data_set);
    _load_comp_protocol1(db, datapath, nucpath, row);
  } else {
    H5Dclose(data_set);
    throw std::runtime_error("Can't find location of the nuclide list: nucpath attribute not found!");
  }
}


void pyne::Material::_load_comp_protocol1(hid_t db, std::string datapath,
                                          std::string nucpath, int row) {
  if (!h5wrap::path_exists(db, nucpath))
    throw std::runtime_error("No path found at the location: " + nucpath);

  if (!h5wrap::path_exists(db, datapath))
    throw std::runtime_error("No path found at the location: " + datapath);

  hid_t data_set = H5Dopen2(db, datapath.c_str(), H5P_DEFAULT);

  hsize_t data_offset[1] = {static_cast<hsize_t>(row)};
  if (row < 0) {
    // Handle negative row indices
    hid_t data_space = H5Dget_space(data_set);
    hsize_t data_dims[1];
    H5Sget_simple_extent_dims(data_space, data_dims, NULL);
    data_offset[0] += data_dims[0];
  }

  // Grab the nuclides
  std::vector<int> nuclides =
      h5wrap::h5_array_to_cpp_vector_1d<int>(db, nucpath, H5T_NATIVE_INT);
  int nuc_size = nuclides.size();
  hsize_t nuc_dims[1] = {static_cast<hsize_t>(nuc_size)};

  // Get the data hyperslab
  hid_t data_hyperslab = H5Dget_space(data_set);
  hsize_t data_count[1] = {1};
  H5Sselect_hyperslab(data_hyperslab, H5S_SELECT_SET, data_offset, NULL,
                      data_count, NULL);

  // Get memory space for writing
  hid_t mem_space = H5Screate_simple(1, data_count, NULL);

  // Get material type
  size_t material_data_size =
      sizeof(pyne::material_data) + sizeof(double) * (nuc_size - 1);
  hid_t desc = H5Tcreate(H5T_COMPOUND, material_data_size);
  hid_t comp_values_array_type =
      H5Tarray_create2(H5T_NATIVE_DOUBLE, 1, nuc_dims);

  // make the data table type
  H5Tinsert(desc, "mass", HOFFSET(pyne::material_data, mass),
            H5T_NATIVE_DOUBLE);
  H5Tinsert(desc, "density", HOFFSET(pyne::material_data, density),
            H5T_NATIVE_DOUBLE);
  H5Tinsert(desc, "atoms_per_molecule",
            HOFFSET(pyne::material_data, atoms_per_mol), H5T_NATIVE_DOUBLE);
  H5Tinsert(desc, "comp", HOFFSET(pyne::material_data, comp),
            comp_values_array_type);

  // make the data array, have to over-allocate
  material_data *mat_data = new material_data[material_data_size];

  // Finally, get data and put in on this instance
  H5Dread(data_set, desc, mem_space, data_hyperslab, H5P_DEFAULT, mat_data);

  mass = (*mat_data).mass;
  density = (*mat_data).density;
  atoms_per_molecule = (*mat_data).atoms_per_mol;
  for (int i = 0; i < nuc_size; i++) {
    if ((double)(*mat_data).comp[i] != 0) {
      comp[nuclides[i]] = (double)(*mat_data).comp[i];
    }
  }
  delete[] mat_data;

  //
  // Get metadata from associated dataset, if available
  //
  std::string attrpath = datapath + "_metadata";
  bool attrpath_exists = h5wrap::path_exists(db, attrpath);
  if (!attrpath_exists)
    return;

  hid_t metadatapace, attrtype, metadataet, metadatalab, attrmemspace;
  int attrrank;
  hvl_t attrdata[1];

  attrtype = H5Tvlen_create(H5T_NATIVE_CHAR);

  // Get the metadata from the file
  metadataet = H5Dopen2(db, attrpath.c_str(), H5P_DEFAULT);
  metadatalab = H5Dget_space(metadataet);
  H5Sselect_hyperslab(metadatalab, H5S_SELECT_SET, data_offset, NULL,
                      data_count, NULL);
  attrmemspace = H5Screate_simple(1, data_count, NULL);
  H5Dread(metadataet, attrtype, attrmemspace, metadatalab, H5P_DEFAULT,
          attrdata);

  // convert to in-memory JSON
  Json::Reader reader;
  reader.parse((char *)attrdata[0].p, (char *)attrdata[0].p + attrdata[0].len,
               metadata, false);

  // close attr data objects
  H5Fflush(db, H5F_SCOPE_GLOBAL);
  H5Dclose(metadataet);
  H5Sclose(metadatapace);
  H5Tclose(attrtype);
}


void pyne::Material::from_hdf5(char * filename, char * datapath, int row, int protocol) {
  std::string fname (filename);
  std::string dpath (datapath);
  from_hdf5(fname, dpath, row, protocol);
}


int pyne::Material::detect_hdf5_layout(hid_t db, std::string path){
  // Check hdf5 material layout:
  // return options are:
  //     -"-1": path and "/material" do not exist
  //     - "0": path and/or "/material" exist but either as a group or a dataset
  //     - "1": path exists as a dataset -> old layout
  //     - "2": "/material" exists as a group-> new layout

  // Initialize test variables
  herr_t status= H5Eset_auto2(H5E_DEFAULT, NULL, NULL);

  // Test if datapath exist as a non-dataset
  H5O_info_t path_info;
  status = H5Oget_info_by_name(db, path.c_str(), &path_info, H5P_DEFAULT);
  bool path_exists = (status == 0);

  // Reset status and test "/material" path exist as a non-dataset
  H5O_info_t matpath_info;
  status = H5Eset_auto2(H5E_DEFAULT, NULL, NULL);
  status = H5Oget_info_by_name(db, "/material" , &matpath_info, H5P_DEFAULT);
  bool matpath_exists = (status == 0);
  if (!matpath_exists && !path_exists){
    return prot1_layout::path_donotexists;
  } else if (path_info.type == H5O_TYPE_DATASET || matpath_info.type == H5O_TYPE_DATASET){
    return prot1_layout::old_layout;
  } else if (matpath_info.type == H5O_TYPE_GROUP) {
    return prot1_layout::new_layout;
  } else {
    return prot1_layout::unknown;
  }
}


void pyne::Material::from_hdf5(std::string filename, std::string datapath, int row, int protocol) {
  // Turn off annoying HDF5 errors
  herr_t status;
  H5Eset_auto2(H5E_DEFAULT, NULL, NULL);

  // Check that the file is there
  if (!pyne::file_exists(filename))
    throw pyne::FileNotFound(filename);
  // Check to see if the file is in HDF5 format.
  bool ish5 = H5Fis_hdf5(filename.c_str());
  if (!ish5)
    throw h5wrap::FileNotHDF5(filename);

  //Set file access properties so it closes cleanly
  hid_t fapl;
  fapl = H5Pcreate(H5P_FILE_ACCESS);
  H5Pset_fclose_degree(fapl,H5F_CLOSE_STRONG);
  // Open the database
  hid_t db = H5Fopen(filename.c_str(), H5F_ACC_RDONLY, fapl);

  // Clear current content
  comp.clear();
  // Load via various protocols
  if (protocol == 0) {
    bool datapath_exists = h5wrap::path_exists(db, datapath);
    if (!datapath_exists)
      throw h5wrap::PathNotFound(filename, datapath);
    _load_comp_protocol0(db, datapath, row);
  } else if (protocol == 1) {

    int prot1_hdf5_layout = detect_hdf5_layout(db, datapath);
    switch(prot1_hdf5_layout) {
      case prot1_layout::path_donotexists:
        throw std::runtime_error("/material and " +datapath+ " paths do not exist.");
        break;

      case prot1_layout::unknown:
        throw std::runtime_error(datapath + " is not a dataset and /material entity is not a group nor a dataset.");
        break;

      case old_layout:
        _load_comp_protocol1(db, datapath, row);
        break;

      case prot1_layout::new_layout:
        std::string full_datapath = "/material" + datapath + "/composition";
        std::string nucpath = "/material" + datapath + "/nuclidelist";
        _load_comp_protocol1(db, full_datapath, nucpath, row);
        break;
    }
  } else
    throw pyne::MaterialProtocolError();

  // Close the database
  status = H5Fclose(db);

  // Renormalize the composition, just to be safe.
  norm_comp();
}


void pyne::Material::deprecated_write_hdf5(char * filename, char * datapath, char * nucpath, float row, int chunksize) {
  std::string fname (filename);
  std::string groupname (datapath);
  std::string nuclist (nucpath);
  deprecated_write_hdf5(fname, groupname, nuclist, row, chunksize);
}


std::vector<int> pyne::Material::write_hdf5_nucpath(hid_t db, std::string nucpath) {
  //
  // Read in nuclist if available, write it out if not
  //
  bool nucpath_exists = h5wrap::path_exists(db, nucpath);
  std::vector<int> nuclides;
  int nuc_size;
  hsize_t nuc_dims[1];

  // if nucpath exist: get it and check against the one we have!
  if (nucpath_exists) {
    nuclides =
        h5wrap::h5_array_to_cpp_vector_1d<int>(db, nucpath, H5T_NATIVE_INT);
    nuc_size = nuclides.size();
    nuc_dims[0] = nuc_size;
    bool missing_nucs = false;
    for ( pyne::comp_iter i = comp.begin(); i != comp.end(); i++ ) {
      missing_nucs |= !std::binary_search(nuclides.begin(), nuclides.end(), i->first);
      if (missing_nucs) {
        break;
      }
    }
    if (missing_nucs)
      std::cout
          << "One or more nuclides are missing from the existing nuclides "
             "list, material will likely not be written correctly."
          << std::endl;

  } else {
    nuclides = std::vector<int>();
    for (pyne::comp_iter i = comp.begin(); i != comp.end(); i++)
      nuclides.push_back(i->first);
    nuc_size = nuclides.size();

    // Create the data if it doesn't exist
    int nuc_data[nuc_size];
    for (int n = 0; n != nuc_size; n++) nuc_data[n] = nuclides[n];
    nuc_dims[0] = nuc_size;
    hid_t nuc_space = H5Screate_simple(1, nuc_dims, NULL);
    hid_t nuc_set = H5Dcreate2(db, nucpath.c_str(), H5T_NATIVE_INT, nuc_space,
                               H5P_DEFAULT, H5P_DEFAULT, H5P_DEFAULT);
    H5Dwrite(nuc_set, H5T_NATIVE_INT, H5S_ALL, H5S_ALL, H5P_DEFAULT, nuc_data);
    H5Fflush(db, H5F_SCOPE_GLOBAL);

    H5Dclose(nuc_set);
  }
  return nuclides;
}


void pyne::Material::write_hdf5_datapath(hid_t db, std::string datapath,
                                         float row, int chunksize,
                                         std::vector<int> nuclides) {
  int row_num = (int)row;

  hsize_t nuc_dims[1];
  int nuc_size = nuc_dims[0] = nuclides.size();
  //
  // Write out the data itself to the file
  //
  hid_t data_set, data_space, data_hyperslab;
  int data_rank = 1;
  hsize_t data_dims[1] = {1};
  hsize_t data_max_dims[1] = {H5S_UNLIMITED};
  hsize_t data_offset[1] = {0};

  size_t material_data_size = sizeof(pyne::material_data) + sizeof(double)*(nuc_size-1);
  hid_t desc = H5Tcreate(H5T_COMPOUND, material_data_size);
  hid_t comp_values_array_type = H5Tarray_create2(H5T_NATIVE_DOUBLE, 1, nuc_dims);

  // make the data table type
  H5Tinsert(desc, "mass", HOFFSET(pyne::material_data, mass), H5T_NATIVE_DOUBLE);
  H5Tinsert(desc, "density", HOFFSET(pyne::material_data, density),
            H5T_NATIVE_DOUBLE);
  H5Tinsert(desc, "atoms_per_molecule", HOFFSET(pyne::material_data, atoms_per_mol),
            H5T_NATIVE_DOUBLE);
  H5Tinsert(desc, "comp", HOFFSET(pyne::material_data, comp),
            comp_values_array_type);

  material_data * mat_data  = new material_data[material_data_size];
  (*mat_data).mass = mass;
  (*mat_data).density = density;
  (*mat_data).atoms_per_mol = atoms_per_molecule;
  for (int n = 0; n != nuc_size; n++) {
    if (0 < comp.count(nuclides[n]))
      (*mat_data).comp[n] = comp[nuclides[n]];
    else
      (*mat_data).comp[n] = 0.0;
  }

  // get / make the data set
  bool datapath_exists = h5wrap::path_exists(db, datapath);
  if (datapath_exists) {
    data_set = H5Dopen2(db, datapath.c_str(), H5P_DEFAULT);
    data_space = H5Dget_space(data_set);
    data_rank = H5Sget_simple_extent_dims(data_space, data_dims, data_max_dims);

    // Determine the row size.
    if (std::signbit(row))
      row_num = data_dims[0] + row;  // careful, row is negative

    if (data_dims[0] <= row_num) {
      // row == -0, extend to data set so that we can append, or
      // row_num is larger than current dimension, resize to accomodate.
      data_dims[0] = row_num + 1;
      H5Dset_extent(data_set, data_dims);
    }

    data_offset[0] = row_num;
  } else {
    // Get full space
    data_space = H5Screate_simple(1, data_dims, data_max_dims);

    // Make data set properties to enable chunking
    hid_t data_set_params = H5Pcreate(H5P_DATASET_CREATE);
    hsize_t chunk_dims[1] = {static_cast<hsize_t>(chunksize)};
    H5Pset_chunk(data_set_params, 1, chunk_dims);
    H5Pset_deflate(data_set_params, 1);

    // Create the data set
    data_set = H5Dcreate2(db, datapath.c_str(), desc, data_space, H5P_DEFAULT,
                            data_set_params, H5P_DEFAULT);
    H5Dset_extent(data_set, data_dims);

    H5Fflush(db, H5F_SCOPE_GLOBAL);
  }

  // Get the data hyperslab
  data_hyperslab = H5Dget_space(data_set);
  hsize_t data_count[1] = {1};
  H5Sselect_hyperslab(data_hyperslab, H5S_SELECT_SET, data_offset, NULL, data_count, NULL);

  // Get a memory space for writing
  hid_t mem_space = H5Screate_simple(1, data_count, data_max_dims);

  // Write the row...
  H5Dwrite(data_set, desc, mem_space, data_hyperslab, H5P_DEFAULT, mat_data);

  // Close out the Dataset
  H5Fflush(db, H5F_SCOPE_GLOBAL);
  H5Dclose(data_set);
  H5Sclose(data_space);
  H5Tclose(desc);

  //
  // Write out the metadata to the file
  //
  std::string attrpath = datapath + "_metadata";
  hid_t metadatapace, attrtype, metadataet, metadatalab, attrmemspace;
  int attrrank;

  attrtype = H5Tvlen_create(H5T_NATIVE_CHAR);

  // get / make the data set
  bool attrpath_exists = h5wrap::path_exists(db, attrpath);
  if (attrpath_exists) {
    metadataet = H5Dopen2(db, attrpath.c_str(), H5P_DEFAULT);
    metadatapace = H5Dget_space(metadataet);
    attrrank = H5Sget_simple_extent_dims(metadatapace, data_dims, data_max_dims);

    if (data_dims[0] <= row_num) {
      // row == -0, extend to data set so that we can append, or
      // row_num is larger than current dimension, resize to accomodate.
      data_dims[0] = row_num + 1;
      H5Dset_extent(metadataet, data_dims);
    }

    data_offset[0] = row_num;
  } else {
    hid_t metadataetparams;
    hsize_t attrchunkdims [1];

    // Make data set properties to enable chunking
    metadataetparams = H5Pcreate(H5P_DATASET_CREATE);
    attrchunkdims[0] = chunksize;
    H5Pset_chunk(metadataetparams, 1, attrchunkdims);
    H5Pset_deflate(metadataetparams, 1);

    hvl_t attrfillvalue [1];
    attrfillvalue[0].len = 3;
    attrfillvalue[0].p = (char *) "{}\n";
    H5Pset_fill_value(metadataetparams, attrtype, &attrfillvalue);

    // make dataset
    metadatapace = H5Screate_simple(1, data_dims, data_max_dims);
    metadataet = H5Dcreate2(db, attrpath.c_str(), attrtype, metadatapace,
                         H5P_DEFAULT, metadataetparams, H5P_DEFAULT);
    H5Dset_extent(metadataet, data_dims);
    H5Pclose(metadataetparams);
  }

  // set the attr string
  hvl_t attrdata [1];
  Json::FastWriter writer;
  std::string metadatatr = writer.write(metadata);
  attrdata[0].p = (char *) metadatatr.c_str();
  attrdata[0].len = metadatatr.length();

  // write the attr
  metadatalab = H5Dget_space(metadataet);
  H5Sselect_hyperslab(metadatalab, H5S_SELECT_SET, data_offset, NULL, data_count, NULL);
  attrmemspace = H5Screate_simple(1, data_count, data_max_dims);
  H5Dwrite(metadataet, attrtype, attrmemspace, metadatalab, H5P_DEFAULT, attrdata);

  // close attr data objects
  H5Fflush(db, H5F_SCOPE_GLOBAL);
  H5Dclose(metadataet);
  H5Sclose(metadatapace);
  H5Tclose(attrtype);

  delete[] mat_data;
}


void pyne::Material::write_hdf5(std::string filename, std::string datapath,
                                float row, int chunksize) {
  if (datapath.front() != '/') datapath = '/' + datapath;

  hid_t material_grp_id;  // Holder of HDF5 Id of the "/material" group
  hid_t data_id;  // Holder of HDF5 Id of the data group to write the data
                  // (located in "/material/datapath")

  // Turn off annoying HDF5 errors
  H5Eset_auto2(H5E_DEFAULT, NULL, NULL);

  // Set file access properties so it closes cleanly
  hid_t fapl;
  fapl = H5Pcreate(H5P_FILE_ACCESS);
  H5Pset_fclose_degree(fapl, H5F_CLOSE_STRONG);
  // Create new/open datafile.

  // This complicated algorithm is required to allow backward compatibility with
  // previous version of write_hdf5 (where data were written in a hdf5 DATASET)
  // FILE EXIST ?
  //    NO -> create file with a "/material" group, write the data in it
  //    YES:
  //      - DATAPTH exist:
  //        - YES && != /material -> Detect NUCPATH + old write_hdf5
  //        - NO -> CONTINUE
  //          - "/material" EXIST:
  //            - NO -> create "/material" group and write everything in it
  //            - YES:
  //              - "/material" is a DATASET -> detect NUCPATH + old write_hdf5
  //              - "/material" is a GROUP -> add data in it
  //              - "/material" isn't a GROUP nor a DATASET -> fail and complain

  hid_t db;
  if (!pyne::file_exists(filename)) {
    // Create the file
    db = H5Fcreate(filename.c_str(), H5F_ACC_TRUNC, H5P_DEFAULT, fapl);

  } else {
    bool ish5 = H5Fis_hdf5(filename.c_str());
    if (!ish5) throw h5wrap::FileNotHDF5(filename);
    db = H5Fopen(filename.c_str(), H5F_ACC_RDWR, fapl);
  }
  int prot1_hdf5_layout = detect_hdf5_layout(db, datapath);
  switch (prot1_hdf5_layout) {
    case prot1_layout::unknown: {
      throw std::runtime_error(
          datapath +
          " is not a dataset and /material entity is neither a group nor a dataset.");
      break;
    }

    // old layout
    case prot1_layout::old_layout: {
      std::string nucpath = "/nucid";
      hid_t data_set = H5Dopen2(db, datapath.c_str(), H5P_DEFAULT);

      if (h5wrap::path_exists(db, datapath)) {
        // if path exists grab the nucpath
        bool nucpath_detetcted = detect_nuclidelist(data_set, nucpath);
        if (!nucpath_detetcted) {  // can't find a valid nuclide list path
                                   // from datapath... fail
          throw std::runtime_error(
              "Can't find the nuclide list path in the existing datapath. "
              "Can't add your material to the datapath.");
        }
      }
      deprecated_write_hdf5(db, datapath, nucpath, row, chunksize);
      H5Fclose(db);
      return;
      break;
    }

    // no "/material or matname in the hdf5 file -> build the new layout
    case prot1_layout::path_donotexists: {
      material_grp_id =
          H5Gcreate2(db, "/material", H5P_DEFAULT, H5P_DEFAULT, H5P_DEFAULT);
      break;
    }

    // /material as a group -> new layout: open the "/material" group
    case prot1_layout::new_layout: {
      material_grp_id = H5Gopen2(db, "/material", H5P_DEFAULT);
      break;
    }
  }

  //datapath is provided with a "/" so need to open with fullpath
  // Group "/material/datapath" does not exist create it
  if (!h5wrap::path_exists(db, "/material" + datapath)) {
    data_id = H5Gcreate2(db, ("/material" + datapath).c_str(), H5P_DEFAULT,
                         H5P_DEFAULT, H5P_DEFAULT);
  } else {
    data_id = H5Gopen2(db, ("/material"+datapath).c_str(), H5P_DEFAULT);
  }
  // write nuclide list
  std::string nucpath = "nuclidelist";
  std::vector<int> nuclides = write_hdf5_nucpath(data_id, nucpath);
  // write data
  std::string full_datapath = "composition";
  write_hdf5_datapath(data_id, full_datapath, row, chunksize, nuclides);

  // close all groups and files
  H5Gclose(data_id);
  H5Gclose(material_grp_id);
  H5Fclose(db);
}


void pyne::Material::deprecated_write_hdf5(std::string filename, std::string datapath,
                                std::string nucpath, float row, int chunksize) {
  // Turn off annoying HDF5 errors
  H5Eset_auto2(H5E_DEFAULT, NULL, NULL);

  // Set file access properties so it closes cleanly
  hid_t fapl;
  fapl = H5Pcreate(H5P_FILE_ACCESS);
  H5Pset_fclose_degree(fapl, H5F_CLOSE_STRONG);
  // Create new/open datafile.
  hid_t db;
  if (pyne::file_exists(filename)) {
    bool ish5 = H5Fis_hdf5(filename.c_str());
    if (!ish5) throw h5wrap::FileNotHDF5(filename);
    db = H5Fopen(filename.c_str(), H5F_ACC_RDWR, fapl);
  } else
    db = H5Fcreate(filename.c_str(), H5F_ACC_TRUNC, H5P_DEFAULT, fapl);

  deprecated_write_hdf5(db, datapath, nucpath, row, chunksize);

  H5Fclose(db);
}


void pyne::Material::deprecated_write_hdf5(hid_t db, std::string datapath,
                                std::string nucpath, float row, int chunksize) {
  int row_num = (int)row;

  //
  // Read in nuclist if available, write it out if not
  //
  std::vector<int> nuclides = write_hdf5_nucpath(db, nucpath);

  // Check if datapath already exist
  bool datapath_exists = h5wrap::path_exists(db, datapath);
  // write mat composition in datapath
  write_hdf5_datapath(db, datapath, row, chunksize, nuclides);

  // if datapath has just been create register location of nucpath
  if (!datapath_exists) {
    hid_t data_set = H5Dopen2(db, datapath.c_str(), H5P_DEFAULT);
    // Add attribute pointing to nuc path
    hid_t nuc_attr_type = H5Tcopy(H5T_C_S1);
    H5Tset_size(nuc_attr_type, nucpath.length());
    hid_t nuc_attr_space = H5Screate(H5S_SCALAR);
    hid_t nuc_attr = H5Acreate2(data_set, "nucpath", nuc_attr_type,
                                nuc_attr_space, H5P_DEFAULT, H5P_DEFAULT);
    H5Awrite(nuc_attr, nuc_attr_type, nucpath.c_str());
    H5Fflush(db, H5F_SCOPE_GLOBAL);
    H5Dclose(data_set);
  }
}


std::string pyne::Material::openmc(std::string frac_type) {
  std::ostringstream oss;

  std::set<int> carbon_set; carbon_set.insert(nucname::id("C"));
  pyne::Material temp_mat = this->expand_elements(carbon_set);

  // vars for consistency
  std::string new_quote = "\"";
  std::string end_quote = "\" ";
  std::string indent = "  ";

  // open the material element
  oss << "<material id=" ;

  // add the mat number
  if (temp_mat.metadata.isMember("mat_number")) {
    int mat_num = temp_mat.metadata["mat_number"].asInt();
    oss << new_quote << mat_num << end_quote;
  }
  // mat numbers are required for openmc
  else {
    throw pyne::ValueError("No material number found in metadata. This is not valid for use in OpenMC.");
    oss << new_quote << "?" << end_quote;
  }

  // add name if specified
  if (temp_mat.metadata.isMember("name")) {
    oss << "name=" << new_quote << temp_mat.metadata["name"].asString() << end_quote;
  }
  // close the material tag
  oss << ">";
  // new line
  oss << std::endl;

  //indent
  oss << indent;

  // specify density
  oss << "<density ";
    // if density is negtaive, report to user
  if (temp_mat.density < 0.0) {
    throw pyne::ValueError("A density < 0.0 was found. This is not valid for use in OpenMC.");
  }
  std::string density_str = std::to_string(temp_mat.density);
  // remove trailing zeros
  density_str.erase( density_str.find_last_not_of('0') + 1, std::string::npos);
  oss << "value=" <<  std::fixed << new_quote << density_str << end_quote;
  oss << "units=" << new_quote << "g/cc" << end_quote << "/>";
  // new line
  oss << std::endl;

  std::map<int, double> fracs;
  std::string frac_attrib;
  if(frac_type == "atom") {
    fracs = temp_mat.to_atom_frac();
    frac_attrib = "ao=";
  }
  else {
    fracs = temp_mat.comp;
    frac_attrib = "wo=";
  }

  // add nuclides
  for(comp_map::iterator f = fracs.begin(); f != fracs.end(); f++) {
    if (f->second == 0.0) { continue; }
    //indent
    oss << "  ";
    // start a new nuclide element
    oss << "<nuclide name=" << new_quote;
    oss << pyne::nucname::openmc(f->first);
    oss << end_quote;
    oss << frac_attrib;
    oss << std::setprecision(4) << std::scientific << new_quote << f->second << end_quote;
    oss << "/>";
    // new line
    oss << std::endl;
  }

  // other OpenMC material properties
  if(temp_mat.metadata.isMember("sab")) {
    oss << indent;
    oss << "<sab name=";
    oss << new_quote << temp_mat.metadata["sab"].asString() << end_quote;
    oss << "/>";
    oss << std::endl;
  }

  if(temp_mat.metadata.isMember("temperature")) {
    oss << indent;
    oss << "<temperature>";
    oss << new_quote << temp_mat.metadata["temperature"].asString() << end_quote;
    oss << "</temperature>";
    oss << std::endl;
  }

  if(temp_mat.metadata.isMember("macroscopic")) {
    oss << indent;
    oss << "<macroscopic name=";
    oss << new_quote << temp_mat.metadata["macroscropic"].asString() << end_quote;
    oss << "/>";
    oss << std::endl;
  }

  if(temp_mat.metadata.isMember("isotropic")) {
    oss << indent;
    oss << "<isotropic>";
    oss << new_quote << temp_mat.metadata["isotropic"].asString() << end_quote;
    oss << "</isotropic>";
    oss << std::endl;
  }

  // close the material node
  oss << "</material>" << std::endl;

  return oss.str();
}


///---------------------------------------------------------------------------//
std::string pyne::Material::get_uwuw_name() {
  // standard uwuw material name is : "mat:<Name of Material>/rho:<density>"
  if (! metadata.isMember("name")) {
    pyne::warning("The material has no name");
    return "";
  }
  std::ostringstream uwuw_name;
  uwuw_name << "mat:";
  uwuw_name << metadata["name"].asString();
  if (density > 0) {
    uwuw_name << "/rho:" << std::setprecision(5) << density;
  } else {
    pyne::warning("No Density defined for this Material");
  }

  return uwuw_name.str();
}


///---------------------------------------------------------------------------//
std::string pyne::Material::mcnp(std::string frac_type, bool mult_den) {
  //////////////////// Begin card creation ///////////////////////
  std::ostringstream oss;

  std::string comment_prefix = "C ";

  // 'name'
  if (metadata.isMember("name")) {
    oss << "C name: " << metadata["name"].asString() << std::endl;
  }
  // 'density'
  if (density != -1.0) {
     std::stringstream ds;
     ds << std::setprecision(5) << std::fixed << "C density = " << density << std::endl;
     oss << ds.str();
  }
  // 'source'
  if (metadata.isMember("source")) {
     oss << "C source: " << metadata["source"].asString() << std::endl;
  }
  // Metadata comments
  if (metadata.isMember("comments")) {
    std::string comment_string = "comments: " + metadata["comments"].asString();
    oss << pyne::comment_line_wrapping(comment_string, comment_prefix, mcnp_line_length).str();
  }

  // Metadata mat_num
  oss << "m";
  if (metadata.isMember("mat_number")) {
    int mat_num = metadata["mat_number"].asInt();
    oss << mat_num << std::endl;
  } else {
    oss << "?" << std::endl;
  }

  // Set up atom or mass frac map
  std::map<int, double> fracs = get_density_frac(frac_type, mult_den);
  std::string frac_sign = "";

  // write the frac map
  oss << mcnp_frac(fracs, frac_type);

  return oss.str();
}


///---------------------------------------------------------------------------//
std::string pyne::Material::phits(std::string frac_type, bool mult_den) {
  //////////////////// Begin card creation ///////////////////////
  std::ostringstream oss;

  std::string comment_prefix = "C ";

  // 'name'
  if (metadata.isMember("name")) {
    oss << "C name: " << metadata["name"].asString() << std::endl;
  }
  // Metadata comments
  if (metadata.isMember("comments")) {
    std::string comment_string = "comments: " + metadata["comments"].asString();
    oss << pyne::comment_line_wrapping(comment_string, comment_prefix, mcnp_line_length).str();
  }

  // Metadata mat_num
  oss << "M[ ";
  if (metadata.isMember("mat_number")) {
    int mat_num = metadata["mat_number"].asInt();
    oss << mat_num;
  } else {
    oss << "?";
  }
  oss << " ]" << std::endl;

  // check for metadata
  std::string keyworkds[6] = {"GAS", "ESTEP", "NLIB", "PLIB", "ELIB", "HLIB"};
  for (auto keyword : keyworkds){
    if (metadata.isMember(keyword)){
      oss << "     "<< keyword << "=" << metadata[keyword].asInt() << std::endl;
    }
  }
  // COND should be "<" or "=" or ">" if present
  if (metadata.isMember("COND")){
    oss << "     COND" << metadata["COND"].asString() << "0" << std::endl;
  }

  // Set up atom or mass frac map
  std::map<int, double> fracs = get_density_frac(frac_type, mult_den);
  std::string frac_sign = "";

  // write the frac map
  oss << mcnp_frac(fracs, frac_type);

  return oss.str();
}


std::string pyne::Material::mcnp_frac(std::map<int, double> fracs, std::string frac_type){
  std::string frac_sign = "";
  if ("atom" != frac_type) {
    frac_sign = "-";
  }

  // iterate through frac map
  // This is an awkward pre-C++11 way to put an int to a string
  std::ostringstream oss;
  for(pyne::comp_iter i = fracs.begin(); i != fracs.end(); ++i) {
    if (i->second > 0.0) {
      // Clear first
      std::stringstream ss;
      std::string nucmcnp;
      std::string table_item;
      ss << pyne::nucname::mcnp(i->first);
      nucmcnp = ss.str();

      int mcnp_id;
      mcnp_id = pyne::nucname::mcnp(i->first);
      // Spaces are important for tests
      table_item = metadata["table_ids"][nucmcnp].asString();
      if (!table_item.empty()) {
        oss << "     " << mcnp_id << "." << table_item << " ";
      } else {
        oss << "     " << mcnp_id << " ";
      }
      // The int needs a little formatting
      std::stringstream fs;
      fs << std::setprecision(4) << std::scientific << frac_sign << i->second << std::endl;
      oss << fs.str();
    }
  }
  return oss.str();
}


///---------------------------------------------------------------------------//
/// Create a set out of the static string array.
std::set<std::string> fluka_builtin(pyne::fluka_mat_strings,
                                    pyne::fluka_mat_strings+pyne::FLUKA_MAT_NUM);

///---------------------------------------------------------------------------//
/// not_fluka_builtin
///---------------------------------------------------------------------------//
/// Convenience function
/// This is written as a negative because that is what we care about
bool pyne::Material::not_fluka_builtin(std::string fluka_name) {
  return (fluka_builtin.find(fluka_name) == fluka_builtin.end());
}

///---------------------------------------------------------------------------//
/// fluka
///---------------------------------------------------------------------------//
/// Main external call
std::string pyne::Material::fluka(int id, std::string frac_type) {
  std::stringstream rs;

  // Element, one nucid
  if (comp.size() == 1) {
    rs << fluka_material_str(id);
  } else if (comp.size() > 1) {
  // Compound
    rs << fluka_compound_str(id, frac_type);
  } else {
    rs << "There is no nuclide information in the Material Object" << std::endl;
  }
  return rs.str();
}

///---------------------------------------------------------------------------//
/// fluka_material_str
///---------------------------------------------------------------------------//
///
/// Requirement:  the material upon which this function is called has
///               exactly one nucid component, i.e. it is elemental
/// Do not assume fluka_name is defined in the metadata.  This function
/// may be called from a user-defined material, i.e. on that is not
/// read out of a UW^2-tagged geometry file, and thus does not have
/// certain metadata.
std::string pyne::Material::fluka_material_str(int id) {
  std::stringstream ms;
  std::string fluka_name; // needed to determine if built-in

  int nucid = comp.begin()->first;

  // NOTE:  first part of 'if' may never be called
  if (metadata.isMember("fluka_name")) {
    fluka_name = metadata["fluka_name"].asString();
  } else {  // Should be elemental
    if (comp.size() > 1 ) {
      std::cerr << "Error: this mix is a compound, there should be a fluka_name defined."
                << std::endl;
      return ms.str();
    }
    fluka_name = nucname::fluka(nucid);
  }

  if (not_fluka_builtin(fluka_name)) {
    ms << fluka_material_component(id, nucid, fluka_name);
  }

  // could be empty
  return ms.str();
}

///---------------------------------------------------------------------------//
/// fluka_material_component
///---------------------------------------------------------------------------//
/// Material has only one component,
/// Density is either object density or it is ignored ==> use object density
/// This function is not called for a compound, but it is called on the
/// material-ized components of compounds
std::string pyne::Material::fluka_material_component(int fid, int nucid,
                                               std::string fluka_name) {
  int znum = pyne::nucname::znum(nucid);

  double atomic_mass;
  if (0 != pyne::NUC_DATA_PATH.length()) {
    // for compounds (i.e., unrecognized nucids), this will be 0
    atomic_mass = pyne::atomic_mass(nucid);
  } else {
    atomic_mass = 1.0;
  }

  return fluka_material_line(znum, atomic_mass, fid, fluka_name);
}

///---------------------------------------------------------------------------//
/// fluka_material_line
///---------------------------------------------------------------------------//
/// Given all the info, return the Material string
std::string pyne::Material::fluka_material_line(int znum, double atomic_mass,
                                          int fid, std::string fluka_name) {
  std::stringstream ls;

  if (metadata.isMember("comments") ) {
     std::string comment = metadata["comments"].asString();
     ls << "* " << comment;
     ls << std::endl;
  }
  ls << std::setw(10) << std::left << "MATERIAL";
  ls << std::setprecision(0) << std::fixed << std::showpoint <<
        std::setw(10) << std::right << (float)znum;

  ls << fluka_format_field(atomic_mass);
  // Note this is the current object density, and may or may not be meaningful
  ls << fluka_format_field(std::sqrt(density*density));

  ls << std::setprecision(0) << std::fixed << std::showpoint <<
        std::setw(10) << std::right << (float)fid;
  ls << std::setw(10) << std::right << "";
  ls << std::setw(10) << std::right << "";
  ls << std::setw(10) << std::left << fluka_name << std::endl;

  return ls.str();
}

///---------------------------------------------------------------------------//
/// fluka_format_field
///---------------------------------------------------------------------------//
/// Convenience function that returns a 10-character formatted string
/// 999 -> 999.
/// 999.12 -> 999.12
/// 999.123 -> 999.123
/// 999.1234 -> 999.123
std::string pyne::Material::fluka_format_field(float field) {
  std::stringstream ls;
  double intpart;
  modf (field, &intpart);
  if (field == intpart) {
    ls << std::setprecision(0) << std::fixed << std::showpoint
       << std::setw(10) << std::right << field;
  } else {
  // This will print however many digits after the decimal, up to a max of six
    ls.unsetf(std::ios::showpoint);
    ls.unsetf(std::ios::floatfield);
    ls.precision(6);
    ls << std::setw(10) << std::right << field;
  }

  return ls.str();
}

///---------------------------------------------------------------------------//
/// fluka_compound_str
///---------------------------------------------------------------------------//
/// Returns
/// -- MATERIAL line for compound
/// -- COMPOUND lines
std::string pyne::Material::fluka_compound_str(int id, std::string frac_type) {
  std::stringstream ss;
  std::map<double, std::string> frac_name_map;
  std::string compound_string = "";
  std::vector<std::string> material_names;

  // The nucid doesn't make sense for a compound
  int znum = 1;
  double atomic_mass = 1.;
  // This better be true
  std::string compound_name;
  if (metadata.isMember("fluka_name")) {
    compound_name = metadata["fluka_name"].asString();
  } else {
    std::cerr << "Error:  metadata \"fluka_name\" expected." << std::endl;
    compound_name = "NotFound";
  }
  ss << fluka_material_line(znum, atomic_mass, id, compound_name);

  std::string frac_sign;
  if ("atom" == frac_type) {
    frac_sign = "";
  } else {
    frac_sign = "-";
  }

  std::stringstream temp_s;
  temp_s << std::scientific;
  temp_s << std::setprecision(3);

  int counter = comp.size();
  pyne::comp_iter nuc = comp.begin();
  // This will pick up multiples of 3 components
  while (counter >= 3) {
    ss << std::setw(10) << std::left  << "COMPOUND";

    temp_s << frac_sign << nuc->second;

    ss << std::setw(10) << std::right << temp_s.str();
    ss << std::setw(10) << std::right << nucname::fluka(nuc->first);
    nuc++;
    temp_s.str("");  // reset the stringstream for reuse

    temp_s << frac_sign << nuc->second;
    ss << std::setw(10) << std::right << temp_s.str();
    ss << std::setw(10) << std::right << nucname::fluka(nuc->first);
    nuc++;
    temp_s.str("");

    temp_s << frac_sign << nuc->second;
    ss << std::setw(10) << std::right << temp_s.str();
    ss << std::setw(10) << std::right << nucname::fluka(nuc->first);
    nuc++;
    temp_s.str("");

    ss << std::setw(10) << std::left << compound_name;
    ss << std::endl;

    counter -= 3;
  }

  // Get the last (or only, as the case may be) one or two fractions
  if (nuc != comp.end()) {
    ss << std::setw(10) << std::left  << "COMPOUND";
    temp_s << frac_sign << nuc->second;
    ss << std::setw(10) << std::right << temp_s.str();
    ss << std::setw(10) << std::right << nucname::fluka(nuc->first);
    nuc++;
    temp_s.str("");

    if  (nuc != comp.end()) {
      temp_s << frac_sign << nuc->second;
      ss << std::setw(10) << std::right << temp_s.str();
      ss << std::setw(10) << std::right << nucname::fluka(nuc->first);
      nuc++;
      temp_s.str("");
    } else {
      ss << std::setw(10) << std::right << "";
      ss << std::setw(10) << std::right << "";
    }

    ss << std::setw(10) << std::right << "";
    ss << std::setw(10) << std::right << "";
    ss << std::setw(10) << std::left << compound_name;
    ss << std::endl;
    }

  return ss.str();
}


void pyne::Material::from_text(char * filename) {
  std::string fname (filename);
  from_text(fname);
}


void pyne::Material::from_text(std::string filename) {
  // Check that the file is there
  if (!pyne::file_exists(filename))
    throw pyne::FileNotFound(filename);

  // New filestream
  std::ifstream f;
  f.open(filename.c_str());

  // Read in
  comp.clear();
  std::string keystr, valstr;

  f >> keystr;
  while ( !f.eof() ) {

    if (0 == keystr.length())
      continue;

    if (keystr == "Mass"){
      f >> valstr;
      mass = pyne::to_dbl(valstr);
    } else if (keystr == "Density") {
      f >> valstr;
      density = pyne::to_dbl(valstr);
    } else if (keystr == "APerM") {
      f >> valstr;
      atoms_per_molecule = pyne::to_dbl(valstr);
    } else if (pyne::nucname::isnuclide(keystr) ||
               pyne::nucname::iselement(keystr)) {
      f >> valstr;
      if (comp.count(pyne::nucname::id(keystr))>0) {
        comp[pyne::nucname::id(keystr)] += pyne::to_dbl(valstr);
      } else {
        comp[pyne::nucname::id(keystr)] = pyne::to_dbl(valstr);
      }
    } else {
      getline(f, valstr);
      valstr= valstr.substr(0, valstr.length()-1);
      metadata[keystr]= valstr;

    }
    f >> keystr;
   }

   f.close();
   norm_comp();
}


void pyne::Material::write_text(char * filename) {
  std::string fname (filename);
  write_text(fname);
}


void pyne::Material::write_text(std::string filename) {
  std::ofstream f;
  f.open(filename.c_str(), std::ios_base::trunc);

  Json::Reader reader;
  std::vector<std::string> obj = metadata.getMemberNames();

  if (0 <= mass)
    f << "Mass    " << mass << "\n";

  if (0 <= density)
    f << "Density "  << density << "\n";

  if (0 <= atoms_per_molecule)
    f << "APerM   " << atoms_per_molecule << "\n";

  for (int i=0; i < metadata.size(); i=i+2){
    f <<metadata.get(obj.at(i), "") << metadata.get(obj.at(i+1), "");
  }

  std::string nuc_name;
  for(pyne::comp_iter i = comp.begin(); i != comp.end(); i++) {
    nuc_name = pyne::nucname::name( i->first ) + "  ";
    while (nuc_name.length() < 8)
      nuc_name += " ";
    f << nuc_name << i->second << "\n";
  }

  f.close();
}


void pyne::Material::load_json(Json::Value json) {
  Json::Value::Members keys = json["comp"].getMemberNames();
  Json::Value::Members::const_iterator ikey = keys.begin();
  Json::Value::Members::const_iterator ikey_end = keys.end();
  comp.clear();
  for (; ikey != ikey_end; ++ikey)
    comp[nucname::id(*ikey)] = json["comp"][*ikey].asDouble();
  norm_comp();
  mass = json["mass"].asDouble();
  density = json["density"].asDouble();
  atoms_per_molecule = json["atoms_per_molecule"].asDouble();
  metadata = json["metadata"];
}


Json::Value pyne::Material::dump_json() {
  Json::Value json = Json::Value(Json::objectValue);
  Json::Value jcomp = Json::Value(Json::objectValue);
  json["mass"] = mass;
  json["density"] = density;
  json["atoms_per_molecule"] = atoms_per_molecule;
  json["metadata"] = metadata;
  for(comp_iter i = comp.begin(); i != comp.end(); i++)
    jcomp[nucname::name(i->first)] = (i->second);
  json["comp"] = jcomp;
  return json;
}


void pyne::Material::from_json(char * filename) {
  std::string fname (filename);
  from_json(fname);
}


void pyne::Material::from_json(std::string filename) {
  if (!pyne::file_exists(filename))
    throw pyne::FileNotFound(filename);
  std::string s;
  std::ifstream f (filename.c_str(), std::ios::in | std::ios::binary);
  f.seekg(0, std::ios::end);
  s.resize(f.tellg());
  f.seekg(0, std::ios::beg);
  f.read(&s[0], s.size());
  f.close();
  Json::Reader reader;
  Json::Value json;
  reader.parse(s, json);
  load_json(json);
}


void pyne::Material::write_json(char * filename) {
  std::string fname (filename);
  write_json(fname);
}


void pyne::Material::write_json(std::string filename) {
  Json::Value json = dump_json();
  Json::StyledWriter writer;
  std::string s = writer.write(json);
  std::ofstream f;
  f.open(filename.c_str(), std::ios_base::trunc);
  f << s << "\n";
  f.close();
}


/************************/
/*** Public Functions ***/
/************************/

/*--- Constructors ---*/
pyne::Material::Material() {
  // Empty Material constructor
  mass = -1.0;
  density = -1.0;
  atoms_per_molecule = -1.0;
  metadata = Json::Value(Json::objectValue);
}


pyne::Material::Material(pyne::comp_map cm, double m, double d, double apm,
                         Json::Value attributes) {
  // Initializes the mass stream based on an isotopic component dictionary.
  comp = cm;
  mass = m;
  density=d;
  atoms_per_molecule = apm;
  metadata = attributes;
  if (!comp.empty())
    norm_comp();
}


pyne::Material::Material(char * filename, double m, double d, double apm,
                         Json::Value attributes) {
  mass = m;
  density=d;
  atoms_per_molecule = apm;
  metadata = attributes;

  // Check that the file is there
  std::string fname (filename);
  if (!pyne::file_exists(fname))
    throw pyne::FileNotFound(fname);

  // Check to see if the file is in HDF5 format.
  bool ish5 = H5Fis_hdf5(fname.c_str());
  if (ish5)
    from_hdf5(fname);
  else
    from_text(fname);
}


pyne::Material::Material(std::string filename, double m, double d, double apm,
                         Json::Value attributes) {
  // Initializes the mass stream based on an isotopic composition file with a string name.
  mass = m;
  density=d;
  atoms_per_molecule = apm;
  metadata = attributes;

  // Check that the file is there
  if (!pyne::file_exists(filename))
    throw pyne::FileNotFound(filename);

  // Check to see if the file is in HDF5 format.
  bool ish5 = H5Fis_hdf5(filename.c_str());
  if (ish5)
    from_hdf5(filename);
  else
    from_text(filename);
}


pyne::Material::~Material() {
}


/*--- Method definitions ---*/
std::ostream& operator<<(std::ostream& os, pyne::Material mat) {
  //print the Mass Stream to stdout
  os << "\tMass: " << mat.mass << "\n";
  os << "\t---------\n";
  for(pyne::comp_iter i = mat.comp.begin(); i != mat.comp.end(); i++)
  {
    os << "\t" << pyne::nucname::name( i->first ) << "\t" << i->second << "\n";
  }
  return os;
}


// Note this refines << for an inheritor of std::ostream.
std::ostringstream& operator<<(std::ostringstream& os, pyne::Material mat) {
  return os;
}


void pyne::Material::normalize () {
  // normalizes the mass
  mass = 1.0;
}


pyne::comp_map pyne::Material::mult_by_mass() {
  // bypass calculation if already normalized.
  if (mass == 1.0)
    return comp;

  pyne::comp_map cm;
  for (pyne::comp_iter i = comp.begin(); i != comp.end(); i++) {
    cm[i->first] = (i->second) * mass;
  }
  return cm;
}


double pyne::Material::molecular_mass(double apm) {
  // Calculate the atomic weight of the Material
  double inverseA = 0.0;

  for (pyne::comp_iter nuc = comp.begin(); nuc != comp.end(); nuc++)
    inverseA += (nuc->second) / pyne::atomic_mass(nuc->first);

  if (inverseA == 0.0)
    return inverseA;

  // select the atoms per mol
  double atsperm = 1.0; // default to 1.0
  if (0.0 <= apm) {
    atsperm = apm;            // take the function argument, if valid
    if (atoms_per_molecule < 0.0)
      atoms_per_molecule = apm;     // Store the function argument on class, if class has no value
  } else if (0.0 <= atoms_per_molecule)
    atsperm = atoms_per_molecule;  // select the class's value

  return atsperm / inverseA;
}


pyne::Material pyne::Material::expand_elements(std::set<int> exception_ids) {
  // Expands the natural elements of a material and returns a new material note
  // that this implementation relies on the fact that maps of ints are stored in
  // a sorted manner in C++.
  int n, nabund, znuc, zabund;
  comp_map newcomp;
  std::map<int, double>::iterator abund_itr, abund_end;
  if (pyne::natural_abund_map.empty())
    pyne::_load_atomic_mass_map();
  abund_itr = pyne::natural_abund_map.begin();
  abund_end = pyne::natural_abund_map.end();
  zabund = nucname::znum((*abund_itr).first);
  for (comp_iter nuc = comp.begin(); nuc != comp.end(); nuc++) {
    // keep element as-is if in exception list
    if (0 < exception_ids.count(nuc->first)) {
      newcomp.insert(*nuc);
      continue;
    }

    if(abund_itr == abund_end)
      newcomp.insert(*nuc);
    else if(0 == nucname::anum((*nuc).first)) {
      n = (*nuc).first;
      znuc = nucname::znum(n);
      if (znuc < zabund) {
        newcomp.insert(*nuc);
        continue;
      }
      while(zabund <= znuc) {
        nabund = (*abund_itr).first;
        zabund = nucname::znum(nabund);

        if (zabund == znuc && 0 != nucname::anum(nabund) && 0.0 != (*abund_itr).second)
          newcomp[nabund] = (*abund_itr).second * (*nuc).second * \
                            atomic_mass(nabund) / atomic_mass(n);
        else if (n == nabund && 0.0 == (*abund_itr).second)
          newcomp.insert(*nuc);
        abund_itr++;
        if (abund_itr == abund_end) {
          zabund = INT_MAX;
          break;
        }
      }
    } else
      newcomp.insert(*nuc);
  }
  return Material(newcomp, mass, density, atoms_per_molecule, metadata);
}


// Wrapped version for calling from python
pyne::Material pyne::Material::expand_elements(int** int_ptr_arry) {
  std::set<int> nucvec;
  // Set first pointer to first int pointed to by arg
  if (int_ptr_arry != NULL) {
    int* int_ptr = *int_ptr_arry;
    while (int_ptr != NULL) {
      nucvec.insert(*int_ptr);
      int_ptr++;
    }
  }
  return expand_elements(nucvec);
}


pyne::Material pyne::Material::collapse_elements(std::set<int> exception_ids) {
  ////////////////////////////////////////////////////////////////////////
  // Assumptions
  //    - list passed in is of nucid's formed from the znum-anum of
  //      Fluka-named isotopes, since we want to preserve the full
  //      nucid of any such material in the problem
  // Algorithm
  // for each component listed in this material that has a nonzero frac or
  //    weight amount, look at its 'stripped' nucid, that is, the last four
  //    places replaced by zeros.
  //    if it's on the exception list, copy the component
  //    else it is to be collapsed
  //       => add its frac to the component of the znum
  //
  // * When from_hdf5 reads from a file the comp iterator will produce a
  //   hit for EVERY nucid in EVERY material in the file.  Only the nucids
  //   belonging to the CURRENT material have a nonzero fraction/mass amount
  /////////////////////////////////////////////////////////////////////////
  pyne::comp_map cm;

  for (pyne::comp_iter ptr = comp.begin(); ptr != comp.end(); ptr++) {
    if (0 < ptr->second) {
      // There is a nonzero amount of this nucid in the current material,
      // check if znum and anum are in the exception list,
      int cur_stripped_id = nucname::znum(ptr->first) * 10000000 +
                            nucname::anum(ptr->first) * 10000;
      if (0 < exception_ids.count(cur_stripped_id)) {
        // The znum/anum combination identify the current material as a
        // fluka-named exception list => copy, don't collapse
        cm[ptr->first] = (ptr->second) * mass;
      } else {
        // Not on exception list => add frac to id-component
        int znum_id = nucname::id(nucname::znum(ptr->first));
        cm[znum_id] += (ptr->second) * mass;
      }
    }
  }
  // Copy
  pyne::Material collapsed =
      pyne::Material(cm, mass, density, atoms_per_molecule, metadata);
  return collapsed;
}


// Wrapped version for calling from python
pyne::Material pyne::Material::collapse_elements(int** int_ptr_arry) {
  std::set<int> nucvec;
  // Set first pointer to first int pointed to by arg
  int* int_ptr = *int_ptr_arry;
  while (int_ptr != NULL) {
    nucvec.insert(*int_ptr);
    int_ptr++;
  }
  return collapse_elements(nucvec);
}


// Set up atom or mass frac map
std::map<int, double> pyne::Material::get_density_frac(std::string frac_type,
                                                       bool mult_den) {
  std::map<int, double> fracs;

  if ("atom" == frac_type) {
    if (density != -1.0 && mult_den) {
      fracs = to_atom_dens();
      for (comp_iter ci = fracs.begin(); ci != fracs.end(); ci++) {
        ci->second *= pyne::cm2_per_barn;  // unit requirememt is [10^24
                                           // atoms/cm3] = [atoms/b.cm]
      }
    } else {
      fracs = to_atom_frac();
    }
  } else {
    fracs = comp;
    if (density != -1.0 && mult_den) {
      for (comp_iter ci = fracs.begin(); ci != fracs.end(); ci++) {
        ci->second *= density;
      }
    }
  }
  return fracs;
}


double pyne::Material::mass_density(double num_dens, double apm) {
  if (0.0 <= num_dens) {
    double mw = molecular_mass(apm);
    density = num_dens * mw / pyne::N_A / atoms_per_molecule;
  }
  return density;
}


double pyne::Material::number_density(double mass_dens, double apm) {
  if (0 <= mass_dens)
    density = mass_dens;
  double mw = molecular_mass(apm);
  double num_dens = density * pyne::N_A * atoms_per_molecule / mw;
  return num_dens;
}


/*--- Stub-Stream Computation ---*/
pyne::Material pyne::Material::sub_mat(std::set<int> nucset) {
  // Grabs a sub-material from this mat based on a set of integers.
  // Integers can either be of id form -OR- they can be a z-numer (is 8 for O,
  // 93 for Np, etc).

  pyne::comp_map cm;
  for (pyne::comp_iter i = comp.begin(); i != comp.end(); i++) {
    if (0 < nucset.count(i->first))
      cm[i->first] = (i->second) * mass;
  }
  return pyne::Material(cm, -1, -1);
}


pyne::Material pyne::Material::sub_mat(std::set<std::string> nucset) {
  // Grabs a substream from this stream based on a set of strings.
  // Strings can be of any form.
  std::set<int> iset;
  for (std::set<std::string>::iterator i = nucset.begin(); i != nucset.end(); i++) {
    iset.insert(pyne::nucname::id(*i));
  }
  return sub_mat(iset);
}


pyne::Material pyne::Material::set_mat (std::set<int> nucset, double value) {
  // Sets a sub-material from this mat based on a set of integers.
  // Integers can either be of id form -OR- they can be a z-numer (is 8 for O, 93 for Np, etc).
  // n is the name of the new material.

  pyne::comp_map cm;

  // Add non-set components
  for (pyne::comp_iter i = comp.begin(); i != comp.end(); i++) {
    if ( 0 == nucset.count(i->first) )
      cm[i->first] = (i->second) * mass;
  }

  // Add set component
  for (std::set<int>::iterator nuc = nucset.begin(); nuc != nucset.end(); nuc++)
    cm[*nuc] = value;

  return pyne::Material(cm, -1, -1);
}


pyne::Material pyne::Material::set_mat(std::set<std::string> nucset, double value) {
  // Sets a substream from this stream based on a set of strings.
  // Strings can be of any form.
  std::set<int> iset;
  for (std::set<std::string>::iterator i = nucset.begin(); i != nucset.end(); i++) {
    iset.insert(pyne::nucname::id(*i));
  }
  return set_mat(iset, value);
}


pyne::Material pyne::Material::del_mat(std::set<int> nucset) {
  // Removes a sub-material from this mat based on a set of integers.
  // Integers can either be of id form -OR- they can be a z-numer (is 8 for O, 93 for Np, etc).
  // n is the name of the new material.

  pyne::comp_map cm;
  for (pyne::comp_iter i = comp.begin(); i != comp.end(); i++) {
    // Only add to new comp if not in nucset
    if ( 0 == nucset.count(i->first) )
      cm[i->first] = (i->second) * mass;
  }
  return pyne::Material(cm, -1, -1);
}


pyne::Material pyne::Material::del_mat (std::set<std::string> nucset) {
  // Removes a substream from this stream based on a set of strings.
  // Strings can be of any form.
  std::set<int> iset;
  for (std::set<std::string>::iterator i = nucset.begin(); i != nucset.end(); i++) {
    iset.insert(pyne::nucname::id(*i));
  }
  return del_mat(iset);
}


pyne::Material pyne::Material::sub_range(int lower, int upper) {
  // Grabs a sub-material from this mat based on a range of integers.
  if (upper < lower)
  {
    int temp_upper = upper;
    upper = lower;
    lower = temp_upper;
  }

  pyne::comp_map cm;
  for (pyne::comp_iter i = comp.begin(); i != comp.end(); i++) {
    if ((lower <= (i->first)) && ((i->first) < upper))
      cm[i->first] = (i->second) * mass;
  }
  return pyne::Material(cm, -1,-1);
}


pyne::Material pyne::Material::set_range(int lower, int upper, double value) {
  // Sets a sub-material from this mat based on a range of integers.
  if (upper < lower) {
    int temp_upper = upper;
    upper = lower;
    lower = temp_upper;
  }

  pyne::comp_map cm;
  for (pyne::comp_iter i = comp.begin(); i != comp.end(); i++) {
    if ((lower <= (i->first)) && ((i->first) < upper))
      cm[i->first] = value;
    else
      cm[i->first] = (i->second) * mass;
  }
  return pyne::Material(cm, -1,-1);
}


pyne::Material pyne::Material::del_range(int lower, int upper) {
  // Removes a sub-material from this mat based on a range of integers.
  if (upper < lower) {
    int temp_upper = upper;
    upper = lower;
    lower = temp_upper;
  }

  pyne::comp_map cm;
  for (pyne::comp_iter i = comp.begin(); i != comp.end(); i++) {
    if ((upper <= (i->first)) || ((i->first) < lower))
      cm[i->first] = (i->second) * mass;
  }
  return pyne::Material(cm, -1, -1);
}


pyne::Material pyne::Material::sub_elem(int elem) {
  // Returns a material of the element that is a submaterial of this one.
  return sub_range(elem, elem + 10000000);
}


pyne::Material pyne::Material::sub_lan() {
  // Returns a material of Lanthanides that is a sub-material of this one.
  return sub_range(570000000, 720000000);
}


pyne::Material pyne::Material::sub_act() {
  //Returns a material of Actindes that is a sub-material of this one.
  return sub_range(890000000, 1040000000);
}


pyne::Material pyne::Material::sub_tru() {
  // Returns a material of Transuranics that is a sub-material of this one.
  return sub_range(930000000, INT_MAX);
}


pyne::Material pyne::Material::sub_ma() {
  // Returns a material of Minor Actinides that is a sub-material of this one.
  return sub_range(930000000, 1040000000).del_range(940000000, 950000000);
}


pyne::Material pyne::Material::sub_fp() {
  // Returns a material of Fission Products that is a sub-material of this one.
  return sub_range(0, 890000000);
}


/*--- Atom Frac Functions ---*/
std::map<int, double> pyne::Material::to_atom_frac() {
  // Returns an atom fraction map from this material's composition
  // the material's molecular mass
  double mat_mw = molecular_mass();

  std::map<int, double> atom_fracs = std::map<int, double>();

  for (comp_iter ci = comp.begin(); ci != comp.end(); ci++)
    atom_fracs[ci->first] = (ci->second) * mat_mw / pyne::atomic_mass(ci->first);

  return atom_fracs;
}


void pyne::Material::from_atom_frac(std::map<int, double> atom_fracs) {
  // atom frac must be of the form {nuc: af}, eg, water
  //  80160: 1.0
  //  10010: 2.0

  // clear existing components
  comp.clear();
  atoms_per_molecule = 0.0;

  for (std::map<int, double>::iterator afi = atom_fracs.begin(); afi != atom_fracs.end(); afi++) {
    comp[afi->first] = (afi->second) * pyne::atomic_mass(afi->first);
    atoms_per_molecule += (afi->second);
  }
  norm_comp();
}


std::map<int, double> pyne::Material::to_atom_dens() {
  // Returns an atom density map from this material's composition
  // the material's density

  std::map<int, double> atom_dens = std::map<int, double>();

  for (comp_iter ci = comp.begin(); ci != comp.end(); ci++)
    atom_dens[ci->first] = (ci->second) * density * pyne::N_A / pyne::atomic_mass(ci->first);

  return atom_dens;
}


std::vector<std::pair<double, double> > pyne::Material::gammas() {
  std::vector<std::pair<double, double> > result;
  std::map<int, double> atom_fracs = this->to_atom_frac();
  int state_id;
  for (comp_iter ci = comp.begin(); ci != comp.end(); ci++) {
    if (ci->first % 10000 > 0)
        state_id = nucname::id_to_state_id(ci->first);
    else
        state_id = ci->first;

    std::vector<std::pair<double, double> > raw_gammas = pyne::gammas(state_id);
    for (int i = 0; i < raw_gammas.size(); ++i) {
      result.push_back(std::make_pair(raw_gammas[i].first,
        atom_fracs[ci->first]*raw_gammas[i].second));
    }
  }
  return result;
}


std::vector<std::pair<double, double> > pyne::Material::xrays() {
  std::vector<std::pair<double, double> > result;
  std::map<int, double> atom_fracs = this->to_atom_frac();
  int state_id;
  for (comp_iter ci = comp.begin(); ci != comp.end(); ci++) {
    if (ci->first % 10000 > 0)
        state_id = nucname::id_to_state_id(ci->first);
    else
        state_id = ci->first;

    std::vector<std::pair<double, double> > raw_xrays = pyne::xrays(state_id);
    for (int i = 0; i < raw_xrays.size(); ++i) {
      result.push_back(std::make_pair(raw_xrays[i].first,
        atom_fracs[ci->first]*raw_xrays[i].second));
    }
  }
  return result;
}


std::vector<std::pair<double, double> > pyne::Material::photons(bool norm) {
  std::vector<std::pair<double, double> >  txray = this->xrays();
  std::vector<std::pair<double, double> >  tgammas = this->gammas();
  for (int i = 0; i < txray.size(); ++i)
    tgammas.push_back(txray[i]);
  if (norm)
    tgammas = normalize_radioactivity(tgammas);
  return tgammas;
}


std::vector<std::pair<double, double> > pyne::Material::normalize_radioactivity(
    std::vector<std::pair<double, double> > unnormed) {
  std::vector<std::pair<double, double> > normed;
  double sum = 0.0;
  for (int i = 0; i < unnormed.size(); ++i) {
    if (!isnan(unnormed[i].second)) sum = sum + unnormed[i].second;
  }
  for (int i = 0; i < unnormed.size(); ++i) {
    if (!isnan(unnormed[i].second)) {
      normed.push_back(
          std::make_pair(unnormed[i].first, (unnormed[i].second) / sum));
    }
  }
  return normed;
}


pyne::Material pyne::Material::cram(std::vector<double> A,
                                    const int order) {
  Material rtn;
  rtn.from_atom_frac(pyne::transmuters::cram(A, to_atom_frac(), order));
  rtn.mass = mass * rtn.molecular_mass() / molecular_mass();
  return rtn;
}


pyne::comp_map pyne::Material::activity() {
  pyne::comp_map act;
  double masspermole = mass * pyne::N_A;
  for (pyne::comp_iter i = comp.begin(); i != comp.end(); ++i) {
    act[i->first] = masspermole * (i->second) * decay_const(i->first) / \
                    atomic_mass(i->first);
  }
  return act;
}


pyne::comp_map pyne::Material::decay_heat() {
  pyne::comp_map dh;
  double masspermole = mass * pyne::N_A;
  for (pyne::comp_iter i = comp.begin(); i != comp.end(); ++i) {
    dh[i->first] = masspermole * (i->second) * \
                   decay_const(metastable_id(i->first,nucname::snum(i->first))) * \
                   q_val(i->first) / atomic_mass(i->first) / pyne::MeV_per_MJ;
  }
  return dh;
}


pyne::comp_map pyne::Material::dose_per_g(std::string dose_type, int source) {
  pyne::comp_map dose;
  const double pCi_per_Bq = 27.027027;
  if (dose_type == "ext_air") {
    for (pyne::comp_iter i = comp.begin(); i != comp.end(); ++i) {
      dose[i->first] = Ci_per_Bq * pyne::N_A * (i->second) * \
                       decay_const(i->first) * ext_air_dose(i->first, source) / \
                       atomic_mass(i->first);
    }
  } else if (dose_type == "ext_soil") {
    for (pyne::comp_iter i = comp.begin(); i != comp.end(); ++i) {
      dose[i->first] = Ci_per_Bq * pyne::N_A * (i->second) * \
                       decay_const(i->first) * ext_soil_dose(i->first, source) / \
                       atomic_mass(i->first);
    }
  } else if (dose_type == "ingest") {
    for (pyne::comp_iter i = comp.begin(); i != comp.end(); ++i) {
      dose[i->first] = pCi_per_Bq * pyne::N_A * (i->second) * \
                       decay_const(i->first) * ingest_dose(i->first, source) / \
                       atomic_mass(i->first);
    }
  } else if (dose_type == "inhale") {
    for (pyne::comp_iter i = comp.begin(); i != comp.end(); ++i) {
      dose[i->first] = pCi_per_Bq * pyne::N_A * (i->second) * \
                       decay_const(i->first) * inhale_dose(i->first, source) / \
                       atomic_mass(i->first);
    }
  } else {
    throw std::invalid_argument("Dose type must be one of: ext_air, ext_soil, ingest, inhale.");
  }
  return dose;
}

<<<<<<< HEAD

#ifdef PYNE_DECAY
pyne::Material pyne::Material::decay(double t) {
  Material rtn;
  comp_map out = pyne::decayers::decay(to_atom_frac(), t);
  rtn.from_atom_frac(out);
  rtn.mass = mass * rtn.molecular_mass() / molecular_mass();
  return rtn;
}
#endif
=======
#endif  PYNE_DECAY
>>>>>>> 349de396


pyne::Material pyne::Material::operator+ (double y) {
  // Overloads x + y
  return pyne::Material(comp, mass + y, density);
}


pyne::Material pyne::Material::operator+ (Material y) {
  // Overloads x + y
  pyne::comp_map cm;
  pyne::comp_map xwgt = mult_by_mass();
  pyne::comp_map ywgt = y.mult_by_mass();

  for (pyne::comp_iter i = xwgt.begin(); i != xwgt.end(); i++) {
    if ( 0 < ywgt.count(i->first) )
      cm[i->first] = xwgt[i->first] + ywgt[i->first];
    else
      cm[i->first] = xwgt[i->first];
  }

  for (pyne::comp_iter i = ywgt.begin(); i != ywgt.end(); i++) {
    if ( 0 == cm.count(i->first) )
      cm[i->first] = ywgt[i->first];
  }

  return pyne::Material(cm, -1, -1);
}


pyne::Material pyne::Material::operator* (double y) {
  // Overloads x * y
  return pyne::Material(comp, mass * y, density);
}


pyne::Material pyne::Material::operator/ (double y) {
  // Overloads x / y
  return pyne::Material(comp, mass / y, density );
}


bool pyne::detect_nuclidelist(hid_t data_set, std::string& nucpath){
  hid_t nuc_attr = H5Aopen(data_set, "nucpath", H5P_DEFAULT);

  // can't find the "nucpath" Attribute
  if(nuc_attr < 0)
    return false;

  H5A_info_t nuc_info;
  H5Aget_info(nuc_attr, &nuc_info);
  hsize_t nuc_attr_len = nuc_info.data_size;
  hid_t str_attr = H5Tcopy(H5T_C_S1);
  H5Tset_size(str_attr, nuc_attr_len);
  char* nucpathbuf = new char[nuc_attr_len];
  H5Aread(nuc_attr, str_attr, nucpathbuf);
  nucpath = std::string(nucpathbuf, nuc_attr_len);
  delete[] nucpathbuf;
  H5Tclose(str_attr);
  H5Tclose(nuc_attr);
  return true;
}<|MERGE_RESOLUTION|>--- conflicted
+++ resolved
@@ -2017,7 +2017,6 @@
   return dose;
 }
 
-<<<<<<< HEAD
 
 #ifdef PYNE_DECAY
 pyne::Material pyne::Material::decay(double t) {
@@ -2027,10 +2026,7 @@
   rtn.mass = mass * rtn.molecular_mass() / molecular_mass();
   return rtn;
 }
-#endif
-=======
-#endif  PYNE_DECAY
->>>>>>> 349de396
+#endif // PYNE_DECAY
 
 
 pyne::Material pyne::Material::operator+ (double y) {
