#include <unistd.h>
#include <iostream>

#ifndef PYNE_IS_AMALGAMATED
#include "material_library.h"
#endif

// Empty Constructor
pyne::MaterialLibrary::MaterialLibrary(){};

// Default constructor
pyne::MaterialLibrary::MaterialLibrary(const std::string& file,
                                       const std::string& datapath) {
  if (!pyne::file_exists(file)) {
    throw std::runtime_error("File " + file +
                             " not found or no read permission");
  }
  if (!hdf5_path_exists(file, datapath)) {
    throw std::runtime_error("The datapath, " + datapath + ", in " + file +
                             " is empty.");
  }
  // load materials
  from_hdf5(file, datapath);
};

void pyne::MaterialLibrary::from_hdf5(char* fname, char* dpath, char* npath,
                                      int protocol) {
  std::string filename(fname);
  std::string datapath(dpath);
  std::string nucpath(npath);
  from_hdf5(filename, datapath, npath, protocol);
}
// Append Material to the library from hdf5 file
void pyne::MaterialLibrary::from_hdf5(const std::string& filename,
                                      const std::string& datapath,
                                      const std::string& nucpath,
                                      int protocol) {
  if (!hdf5_path_exists(filename, datapath)){
    throw std::runtime_error("The datapath, " + datapath + ", in " + filename +
                             " is empty.");
  }

  int file_num_materials = get_length_of_table(filename, datapath);
  int library_length = material_library.size();
  for (int i = 0; i < file_num_materials; i++) {
    pyne::Material mat = pyne::Material();  
    // Get material from the hdf5 file
    if (nucpath == "") {
      mat.from_hdf5(filename, datapath, i, protocol);
    } else {
      mat.from_hdf5(filename, datapath, nucpath, i, protocol);
    }
    (*this).add_material(mat);
  }
}

void pyne::MaterialLibrary::merge(pyne::MaterialLibrary mat_lib) {
  pyne::matname_set mats_to_add = mat_lib.get_keylist();
  for (auto it = mats_to_add.begin(); it != mats_to_add.end(); it++) {
    pyne::Material mat = Material(mat_lib.get_material(*it));
    (*this).add_material(*it, mat);
  }
}

void pyne::MaterialLibrary::load_json(Json::Value json) {
  Json::Value::Members keys = json.getMemberNames();
  Json::Value::Members::const_iterator ikey = keys.begin();
  Json::Value::Members::const_iterator ikey_end = keys.end();
  for (; ikey != ikey_end; ++ikey) {
    pyne::Material mat = pyne::Material();
    mat.load_json(json[*ikey]);
    (*this).add_material(*ikey, Material(mat));
  }
}

Json::Value pyne::MaterialLibrary::dump_json() {
  Json::Value json = Json::Value(Json::objectValue);

  for (auto name : name_order) {
    json[name] = material_library[name]->dump_json();
  }
  return json;
}

void pyne::MaterialLibrary::from_json(char* fname) {
  std::string filename(fname);
  from_json(filename);
}
void pyne::MaterialLibrary::from_json(const std::string& filename) {
  if (!pyne::file_exists(filename)) throw pyne::FileNotFound(filename);
  std::string s;
  std::ifstream f(filename.c_str(), std::ios::in | std::ios::binary);
  f.seekg(0, std::ios::end);
  s.resize(f.tellg());
  f.seekg(0, std::ios::beg);
  f.read(&s[0], s.size());
  f.close();
  Json::Reader reader;
  Json::Value json;
  reader.parse(s, json);
  load_json(json);
}

void pyne::MaterialLibrary::write_json(char* filename) {
  std::string fname(filename);
  write_json(fname);
}

void pyne::MaterialLibrary::write_json(const std::string& filename) {
  Json::Value json = dump_json();
  Json::StyledWriter writer;
  std::string s = writer.write(json);
  std::ofstream f;
  f.open(filename.c_str(), std::ios_base::trunc);
  f << s << "\n";
  f.close();
}

void pyne::MaterialLibrary::add_material(pyne::Material mat) {
  // if exists, get the material name from metadata make one instead
  std::string mat_name;
  int mat_number = -1;
  std::set<int>::iterator mat_numb_it;
  if (mat.metadata.isMember("mat_number")) {
    if (Json::intValue <= mat.metadata["mat_number"].type() &&
        mat.metadata["mat_number"].type() <= Json::realValue ){
      mat_number = mat.metadata["mat_number"].asInt();
    } else {
      mat_number = std::stoi(mat.metadata["mat_number"].asString());
<<<<<<< HEAD
=======
      mat.metadata["mat_number"] = mat_number;
    }
    mat_numb_it = mat_number_set.find(mat_number);
    if (mat_numb_it != mat_number_set.end()) {
      std::string msg = "Material number ";
      msg += mat_number;
      msg += " is already in the library.";
      warning(msg);
>>>>>>> 52b00285
    }
  } 
  pyne::matname_set::iterator key_it;
  if (mat.metadata.isMember("name")) {
    
    if (Json::intValue <= mat.metadata["name"].type() &&
        mat.metadata["name"].type() <= Json::realValue ){
      mat_name = std::to_string(mat.metadata["name"].asInt());
      mat.metadata["name"] = mat_name; 
    } else {
      mat_name = mat.metadata["name"].asString();
    }
    
  } else {
    if (mat_number == -1) {
      mat_number = keylist.size(); //set a temp mat_number to form mat name 
    }
    mat_name = "_" + std::to_string(mat_number);
    mat.metadata["name"] = mat_name;
  }
  
  add_material(mat_name, mat);  
}

void pyne::MaterialLibrary::add_material(char* key, pyne::Material mat) {
  std::string key_name(key);
  add_material(key_name, mat);
}

void pyne::MaterialLibrary::add_material(const std::string& key, pyne::Material mat) {
  std::string mat_name;
  int mat_number = -1;
  std::set<int>::iterator mat_numb_it;
  if (mat.metadata.isMember("mat_number")) {
    if (Json::intValue <= mat.metadata["mat_number"].type() &&
        mat.metadata["mat_number"].type() <= Json::realValue ){
      mat_number = mat.metadata["mat_number"].asInt();
    } else {
      mat_number = std::stoi(mat.metadata["mat_number"].asString());
      mat.metadata["mat_number"] = mat_number;
    }
    mat_numb_it = mat_number_set.find(mat_number);
    if (mat_numb_it != mat_number_set.end()) {
    }
    mat_numb_it = mat_number_set.find(mat_number);
    if (mat_numb_it != mat_number_set.end()) {
      std::string msg = "The Material Number Conflict. Material Number ";
      msg += mat_number;
      msg += " is already in the library.";
      warning(msg);
    }
  }  
  if ( !mat.metadata.isMember("name")) {
    mat.metadata["name"] = key;
  } 

  append_to_nuclist(mat);
  if(mat_number > 0)
    mat_number_set.insert(mat_number);
  pair<std::set<std::string>::iterator, bool> key_insert;
  key_insert = keylist.insert(key);
  // if the key was not present in the MaterialLibrary add it, otherwise overwrite the existing material
  if( key_insert.second == false)
    name_order.push_back(key);
  material_library[key] = new Material(mat);
}

void pyne::MaterialLibrary::del_material(pyne::Material mat) {
  if (mat.metadata.isMember("name")) {
    std::string mat_name = mat.metadata["name"].asString();
    del_material(mat_name);
  }
}

void pyne::MaterialLibrary::del_material(const std::string& key) {
  material_library.erase(key);
  keylist.erase(key);
  for (auto name = name_order.begin(); name != name_order.end(); name++) {
    if (*name == key) {
      name_order.erase(name);
      return;
    }
  }
}

pyne::Material pyne::MaterialLibrary::get_material(
    const std::string& mat_name) {
  auto it = material_library.find(mat_name);
  if (it != material_library.end()) {
    return *(it->second);
  } else {
    return pyne::Material();
  }
}

pyne::Material* pyne::MaterialLibrary::get_material_ptr(
    const std::string& mat_name) {
  auto it = material_library.find(mat_name);
  if (it != material_library.end()) {
    return it->second;
  } else {
    return new pyne::Material();
  }
}

void pyne::MaterialLibrary::replace(int num, pyne::Material mat) {
  if (!mat.metadata.isMember("name")) {
    mat.metadata["name"] = name_order[num];
  } else if (mat.metadata["name"] != name_order[num]) {
    material_library.erase(name_order[num]);
    name_order[num] = mat.metadata["name"].asString();
  }
  material_library[name_order[num]] = new pyne::Material(mat);
}

void pyne::MaterialLibrary::write_hdf5(char* fname, char* dpath, char* npath) {
  std::string filename(fname);
  std::string datapath(dpath);
  std::string nucpath(npath);
  write_hdf5(filename, datapath, nucpath);
}

void pyne::MaterialLibrary::write_hdf5(const std::string& filename,
                                       const std::string& datapath,
                                       const std::string& nucpath) {
  // A large part of this is inspired/taken from by material.cpp...
  // Turn off annoying HDF5 errors
  H5Eset_auto2(H5E_DEFAULT, NULL, NULL);

  // Set file access properties so it closes cleanly
  hid_t fapl;
  fapl = H5Pcreate(H5P_FILE_ACCESS);
  H5Pset_fclose_degree(fapl, H5F_CLOSE_STRONG);
  // Create new/open datafile.
  hid_t db;
  if (pyne::file_exists(filename)) {
    bool ish5 = H5Fis_hdf5(filename.c_str());
    if (!ish5) throw h5wrap::FileNotHDF5(filename);
    db = H5Fopen(filename.c_str(), H5F_ACC_RDWR, fapl);
  } else
    db = H5Fcreate(filename.c_str(), H5F_ACC_TRUNC, H5P_DEFAULT, fapl);

  pyne::mat_map material_library_tmp = material_library;
  pyne::nuc_set nuclist_tmp = nuclist;
  // We are using material_library and nuclist copy to allow adding exisitng
  // nuclide/materials from the file

  std::vector<int> nuclides;
  nuclides.clear();
  std::copy(nuclist_tmp.begin(), nuclist_tmp.end(),
            inserter(nuclides, nuclides.begin()));

  int nuclide_size;
  hsize_t nuclide_dims[1];
  nuclide_size = nuclides.size();

  // Create the data if it doesn't exist
  int nuclide_data[nuclide_size];
  int n = 0;
  for (auto nuclide : nuclides) {
    nuclide_data[n] = (nuclide);
    n++;
  }
  nuclide_dims[0] = nuclide_size;

  // Write Nuclist in the hdf5 file
  // Not sure if thsi will work with an existing nuclist in the file
  hid_t nuclide_space = H5Screate_simple(1, nuclide_dims, NULL);
  hid_t nuclide_set =
      H5Dcreate2(db, nucpath.c_str(), H5T_NATIVE_INT, nuclide_space,
                 H5P_DEFAULT, H5P_DEFAULT, H5P_DEFAULT);
  H5Dwrite(nuclide_set, H5T_NATIVE_INT, H5S_ALL, H5S_ALL, H5P_DEFAULT,
           nuclide_data);
  H5Fflush(db, H5F_SCOPE_GLOBAL);
  // Close out the Dataset
  H5Fclose(db);

  // Write the Materials in the file
  for (auto name : name_order) {
    material_library[name]->write_hdf5(filename, datapath, nucpath);
  }
}

void pyne::MaterialLibrary::append_to_nuclist(pyne::Material mat) {
  pyne::comp_map mat_comp = mat.comp;
  for (auto nuclide : mat_comp) {
    nuclist.insert(nuclide.first);
  }
}

// see if path exists before we go on
bool pyne::MaterialLibrary::hdf5_path_exists(const std::string& filename,
                                             const std::string& datapath) {
  // Turn off annoying HDF5 errors
  herr_t status;
  H5Eset_auto2(H5E_DEFAULT, NULL, NULL);

  // Set file access properties so it closes cleanly
  hid_t fapl = H5Pcreate(H5P_FILE_ACCESS);
  H5Pset_fclose_degree(fapl, H5F_CLOSE_STRONG);

  hid_t db = H5Fopen(filename.c_str(), H5F_ACC_RDONLY, fapl);

  bool datapath_exists = h5wrap::path_exists(db, datapath.c_str());
  status = H5Eclear(H5E_DEFAULT);

  // Close the database
  status = H5Fclose(db);

  return datapath_exists;
}

int pyne::MaterialLibrary::get_length_of_table(const std::string& filename,
                                               const std::string& datapath) {
  // Turn off annoying HDF5 errors
  herr_t status;
  H5Eset_auto2(H5E_DEFAULT, NULL, NULL);

  // Set file access properties so it closes cleanly
  hid_t fapl = H5Pcreate(H5P_FILE_ACCESS);
  H5Pset_fclose_degree(fapl, H5F_CLOSE_STRONG);

  hid_t db = H5Fopen(filename.c_str(), H5F_ACC_RDONLY, fapl);

  hid_t ds = H5Dopen2(db, datapath.c_str(), H5P_DEFAULT);

  // Initilize to dataspace, to find the indices we are looping over
  hid_t arr_space = H5Dget_space(ds);

  hsize_t arr_dims[1];
  int arr_ndim = H5Sget_simple_extent_dims(arr_space, arr_dims, NULL);

  status = H5Eclear(H5E_DEFAULT);

  // Close the database
  status = H5Fclose(db);

  return arr_dims[0];
}<|MERGE_RESOLUTION|>--- conflicted
+++ resolved
@@ -127,17 +127,6 @@
       mat_number = mat.metadata["mat_number"].asInt();
     } else {
       mat_number = std::stoi(mat.metadata["mat_number"].asString());
-<<<<<<< HEAD
-=======
-      mat.metadata["mat_number"] = mat_number;
-    }
-    mat_numb_it = mat_number_set.find(mat_number);
-    if (mat_numb_it != mat_number_set.end()) {
-      std::string msg = "Material number ";
-      msg += mat_number;
-      msg += " is already in the library.";
-      warning(msg);
->>>>>>> 52b00285
     }
   } 
   pyne::matname_set::iterator key_it;
@@ -184,7 +173,7 @@
     }
     mat_numb_it = mat_number_set.find(mat_number);
     if (mat_numb_it != mat_number_set.end()) {
-      std::string msg = "The Material Number Conflict. Material Number ";
+      std::string msg = "Material number ";
       msg += mat_number;
       msg += " is already in the library.";
       warning(msg);
