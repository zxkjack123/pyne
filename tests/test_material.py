"""Material tests"""
import os
from copy import deepcopy
import warnings

from unittest import TestCase
import nose
from nose.plugins.skip import SkipTest
from nose.tools import assert_equal, assert_not_equal, assert_raises, raises, \
    assert_almost_equal, assert_true, assert_false, assert_in

from pyne.utils import QAWarning
warnings.simplefilter("ignore", QAWarning)
from pyne import nuc_data
from pyne.material import Material, from_atom_frac, from_hdf5, from_text, \
    MapStrMaterial, MultiMaterial
from pyne import jsoncpp
from pyne import data
from pyne import nucname
from pyne import utils
from pyne import cram
import numpy as np
from numpy.testing import assert_array_equal
import tables as tb

if utils.use_warnings():
    utils.toggle_warnings()

nclides = 9
nucvec = {10010000:  1.0,
          80160000:  1.0,
          691690000: 1.0,
          922350000: 1.0,
          922380000: 1.0,
          942390000: 1.0,
          942410000: 1.0,
          952420000: 1.0,
          962440000: 1.0,
          }

leu = {922380000: 0.96, 922350000: 0.04}


def assert_mat_almost_equal(first, second, places=7):
    assert_almost_equal(first.mass, second.mass, places=places)
    assert_almost_equal(first.density, second.density, places=places)
    assert_almost_equal(first.atoms_per_molecule, second.atoms_per_molecule, places=places)
    assert_equal(first.metadata, second.metadata)
    nucs = set(second.comp)
    assert_equal(set(first.comp), nucs)
    for nuc in nucs:
        assert_almost_equal(first.comp[nuc], second.comp[nuc], places=places)

def make_mat_txt():
    """Helper for mat.txt"""
    with open('mat.txt', 'w') as f:
        f.write('U235  0.05\nU238  0.95')


def make_mat_h5():
    """Helper for mat.h5"""
    f = tb.open_file("mat.h5", "w")
    f.create_group("/", "mat", "Mass Material Test")
    f.create_array("/mat", "Mass",  np.array([1.0, 0.5,  0.0]), "Mass Test")
    f.create_array("/mat", "U235",  np.array([1.0, 0.75, 0.0]), "U235 Test")
    f.create_array("/mat", "PU239", np.array([0.0, 0.25, 0.0]), "PU239 Test")
    f.close()


###############################################################################

def test_mat1():
    mat = Material("mat.txt")
    assert_equal(mat.comp, {922350000: 0.05, 922380000: 0.95})
    assert_equal(mat.mass, 1.0)

def test_mat2():
    mat = Material("mat.txt", 42)
    assert_equal(mat.comp, {922350000: 0.05, 922380000: 0.95})
    assert_equal(mat.mass, 42.0)

def test_mat3():
    mat = Material("mat.txt", -42)
    assert_equal(mat.comp, {922350000: 0.05, 922380000: 0.95})
    assert_equal(mat.mass, 1.0)

def test_mat4():
    mat = Material({922350000: 0.05, 922380000: 0.95}, 15, metadata={'units': 'kg'})
    assert_equal(mat.comp, {922350000: 0.05, 922380000: 0.95})
    assert_equal(mat.mass, 15.0)
    assert_equal(mat.metadata['units'], 'kg')

def test_from_text():
    mat = Material(metadata={'units': 'kg'})
    mat.from_text("mat.txt")
    assert_equal(mat.comp, {922350000: 0.05, 922380000: 0.95})
    assert_equal(mat.metadata['units'], 'kg')

def test_from_textdup():
    mat = Material(metadata={'units': 'kg'})
    mat.from_text("matdup.txt")
    assert_equal(mat.comp, {922350000: 0.05, 922380000: 0.95})
    assert_equal(mat.metadata['units'], 'kg')

def test_from_textelem():
    mat = Material(metadata={'units': 'kg'})
    mat.from_text("matelem.txt")
    assert_equal(mat.comp, {10000000: 0.1, 80000000: 0.9})
    assert_equal(mat.metadata['units'], 'kg')


def test_write_text():
    if 'leu.txt' in os.listdir('.'):
        os.remove('leu.txt')

    leu = Material({'U235': 0.04, 'U238': 0.96}, 42.0, 1.0, 1.0)
    leu.write_text('leu.txt')

    with open('leu.txt') as f:
        written = f.read()
    expected = ("Mass    42\n"
                "Density 1\n"
                "APerM   1\n"
                "U235    0.04\n"
                "U238    0.96\n")
    assert_equal(written, expected)

    read_leu = from_text('leu.txt')
    assert_equal(leu.mass, read_leu.mass)
    assert_equal(leu.atoms_per_molecule, read_leu.atoms_per_molecule)
    assert_equal(leu.comp, read_leu.comp)

    os.remove('leu.txt')



def test_from_hdf5_protocol_0():
    mat = Material()
    mat.from_hdf5("mat.h5", "/mat", protocol=0)
    assert_equal(mat.mass, 0.0)
    assert_equal(mat.comp, {922350000: 0.0, 942390000: 0.0})

    mat.from_hdf5("mat.h5", "/mat", 0, 0)
    assert_equal(mat.mass, 1.0)
    assert_equal(mat.comp, {922350000: 1.0, 942390000: 0.0})

    mat.from_hdf5("mat.h5", "/mat", 1, 0)
    assert_equal(mat.mass, 0.5)
    assert_equal(mat.comp, {922350000: 0.75, 942390000: 0.25})

    mat.from_hdf5("mat.h5", "/mat", 2, 0)
    assert_equal(mat.mass, 0.0)
    assert_equal(mat.comp, {922350000: 0.0, 942390000: 0.0})

    mat.from_hdf5("mat.h5", "/mat", -1, 0)
    assert_equal(mat.mass, 0.0)
    assert_equal(mat.comp, {922350000: 0.0, 942390000: 0.0})

    mat.from_hdf5("mat.h5", "/mat", -2, 0)
    assert_equal(mat.mass, 0.5)
    assert_equal(mat.comp, {922350000: 0.75, 942390000: 0.25})

    mat.from_hdf5("mat.h5", "/mat", -3, 0)
    assert_equal(mat.mass, 1.0)
    assert_equal(mat.comp, {922350000: 1.0, 942390000: 0.0})


def test_hdf5_protocol_1_old():
    if 'proto1.h5' in os.listdir('.'):
        os.remove('proto1.h5')

    # Test material writing
    leu = Material({'U235': 0.04, 'U238': 0.96}, 4.2, 2.72, 1.0)
    leu.metadata['comment'] = 'first light'
    leu.write_hdf5('proto1.h5', nucpath="/nucid", chunksize=10)

    for i in range(2, 11):
        leu = Material({'U235': 0.04, 'U238': 0.96}, i*4.2, 2.72, 1.0*i)
        leu.metadata['comment'] = 'fire in the disco - {0}'.format(i)
        leu.write_hdf5('proto1.h5')

    # Loads with protocol 1 now.
    m = Material()
    m.from_hdf5('proto1.h5', '/mat_name',  -3, 1)
    assert_equal(m.density, 2.72)
    assert_equal(m.atoms_per_molecule, 8.0)
    assert_equal(m.mass, 33.6)
    assert_equal(m.comp, {922350000: 0.04, 922380000: 0.96})
    assert_equal(m.metadata['comment'], 'fire in the disco - 8')

    m = from_hdf5('proto1.h5', '/mat_name', 3, 1)
    assert_equal(m.density, 2.72)
    assert_equal(m.atoms_per_molecule, 4.0)
    assert_equal(m.mass, 16.8)
    assert_equal(m.comp, {922350000: 0.04, 922380000: 0.96})
    assert_equal(m.metadata['comment'], 'fire in the disco - 4')

    # Test mateiral old format detection
    leu = Material({'U235': 0.02, 'U238': 0.98}, 6.34, 2.72, 1.0)
    leu.metadata['comment'] = 'hitting the dancefloor'
    leu.write_hdf5('proto1.h5', datapath="/new_mat", chunksize=10)

    # Loads with protocol 1 now.
    m = Material()
    m.from_hdf5('proto1.h5', '/new_mat',  -0, 1)
    assert_equal(m.density, 2.72)
    assert_equal(m.atoms_per_molecule, 1.0)
    assert_equal(m.mass, 6.34)
    assert_equal(m.comp, {922350000: 0.02, 922380000: 0.98})
    assert_equal(m.metadata['comment'], 'hitting the dancefloor')

    os.remove('proto1.h5')
    
    leu = Material({'U235': 0.02, 'U238': 0.98}, 6.34, 2.72, 1.0)
    leu.metadata['comment'] = 'hitting the dancefloor'
    leu.write_hdf5('proto1.h5', datapath="/new_mat", nucpath="/nucid", chunksize=10)
    # Test material writing
    leu = Material({'U235': 0.04, 'U238': 0.96}, 4.2, 2.72, 1.0)
    leu.metadata['comment'] = 'first light'
    leu.write_hdf5('proto1.h5', datapath="/new_mat", chunksize=10)
    # Loads with protocol 1 now.
    m = Material()
    m.from_hdf5('proto1.h5', '/new_mat',  -0, 1)
    assert_equal(m.density, 2.72)
    assert_equal(m.atoms_per_molecule, 1.0)
    assert_equal(m.mass, 6.34)
    assert_equal(m.comp, {922350000: 0.02, 922380000: 0.98})
    assert_equal(m.metadata['comment'], 'hitting the dancefloor')
    # Loads with protocol 1 now.
    m = Material()
    m.from_hdf5('proto1.h5', '/new_mat', -1, 1)
    assert_equal(m.density, 2.72)
    assert_equal(m.atoms_per_molecule, 1.0)
    assert_equal(m.mass, 4.2)
    assert_equal(m.comp, {922350000: 0.04, 922380000: 0.96})
    assert_equal(m.metadata['comment'], 'first light')
    
    os.remove('proto1.h5')
    
def test_hdf5_protocol_1():
    if 'proto1.h5' in os.listdir('.'):
        os.remove('proto1.h5')
<<<<<<< HEAD

    # Test material writing
    leu = Material({'U235': 0.04, 'U238': 0.96}, 4.2, 2.72, 1.0)
    leu.metadata['comment'] = 'first light'
    leu.write_hdf5('proto1.h5')
    
    for i in range(2, 11):
        leu = Material({'U235': 0.04, 'U238': 0.96}, i*4.2, 2.72, 1.0*i)
        leu.metadata['comment'] = 'fire in the disco - {0}'.format(i)
        leu.write_hdf5('proto1.h5')

=======

    # Test material writing
    leu = Material({'U235': 0.04, 'U238': 0.96}, 4.2, 2.72, 1.0)
    leu.metadata['comment'] = 'first light'
    leu.write_hdf5('proto1.h5')
    
    for i in range(2, 11):
        leu = Material({'U235': 0.04, 'U238': 0.96}, i*4.2, 2.72, 1.0*i)
        leu.metadata['comment'] = 'fire in the disco - {0}'.format(i)
        leu.write_hdf5('proto1.h5')

>>>>>>> e8e24176
    # Loads with protocol 1 now.
    for i in range(2, 11):
        m = Material()
        m.from_hdf5('proto1.h5', '/mat_name', i-1, 1)
        assert_equal(m.density, 2.72)
        assert_equal(m.atoms_per_molecule, 1.0*i)
        assert_equal(m.mass, i*4.2)
        assert_equal(m.comp, {922350000: 0.04, 922380000: 0.96})
        assert_equal(m.metadata['comment'], 'fire in the disco - {0}'.format(i))
    
    m = from_hdf5('proto1.h5', '/mat_name', -1, 1)
    assert_equal(m.density, 2.72)
    assert_equal(m.atoms_per_molecule, 10.0)
    assert_equal(m.mass, 42.0)
    assert_equal(m.comp, {922350000: 0.04, 922380000: 0.96})
    assert_equal(m.metadata['comment'], 'fire in the disco - 10')

    m = from_hdf5('proto1.h5', '/mat_name', 0, 1)
    assert_equal(m.density, 2.72)
    assert_equal(m.atoms_per_molecule, 1.0)
    assert_equal(m.mass, 4.2) 
    assert_equal(m.comp, {922350000: 0.04, 922380000: 0.96})
    assert_equal(m.metadata['comment'], 'first light')
    os.remove('proto1.h5')

class TestMaterialMethods(TestCase):
    "Tests that the Material member functions work."

    def test_normalize(self):
        mat = Material({922350000: 0.05, 922380000: 0.95}, 15)
        mat.normalize()
        assert_equal(mat.mass, 1.0)


    def test_mult_by_mass(self):
        mat = Material({922350000: 0.05, 922380000: 0.95}, 15)
        nucvec = mat.mult_by_mass()
        assert_equal(nucvec, {922350000: 0.75, 922380000: 14.25})


    def test_activity(self):
        mat = Material({922350000: 0.05, 922380000: 0.95}, 15)
        obs = mat.activity()
        exp = {922350000: 59953.15101810882, 922380000: 177216.65112976026}
        assert_equal(set(obs), set(exp))
        assert_equal(set(obs.values()), set(exp.values()))


    def test_decay_heat_stable(self):
        mat = Material({922350000: 0.05, 922380000: 0.95}, 15)
        obs = mat.decay_heat()
        exp = {922350000: 4.48963565256e-14, 922380000: 1.2123912039e-13}
        assert_equal(set(obs), set(exp))
        for key in exp:
            assert_almost_equal(obs[key], exp[key])
    

    def test_decay_heat_metastable(self):
        mat = Material({471080001: 0.5, 551340001: 0.5}, 2)
        obs = mat.decay_heat()
        # decay heat values from external calculation using half-life: BNL
        # q-values: ORNL, atomic mass: AMDC
        exp = {471080001: 7.33578506845e-8, 551340001: 6.241109861949e-3}
        assert_equal(set(obs), set(exp))
        for key in exp:
            assert_almost_equal(obs[key], exp[key])


    def test_dose_per_g(self):
        mat = Material({922350000: 0.05, 922380000: 0.95}, 15)
        # testing for default source
        obs1 = mat.dose_per_g("ext_air")
        exp1 = {922350000: 1.11264406283e-14, 922380000: 5.01315571163e-15}
        assert_equal(set(obs1), set(exp1))
        for key in exp1:
            assert_almost_equal(obs1[key], exp1[key])
        # testing for non-default source
        obs2 = mat.dose_per_g("ingest", 1)
        exp2 = {922350000: 27.1139475504, 922380000: 77.5921552819}
        assert_equal(set(obs2), set(exp2))
        for key in exp2:
            assert_almost_equal(obs2[key], exp2[key])


    def test_molecular_mass(self):
        mat_empty = Material({})
        assert_equal(mat_empty.molecular_mass(), 0.0)

        mat_u238 = Material({922380000: 1.0})
        mw_u238 = mat_u238.molecular_mass()
        try:
            assert_almost_equal(mw_u238, 238.050788423)
        except AssertionError:
            assert_almost_equal(mw_u238, 238.0)

        mat_mixed = Material({922350000: 0.5, 922380000: 0.5})
        mw_mixed = mat_mixed.molecular_mass()
        try:
            assert_almost_equal(mw_mixed/236.547360417, 1.0, 4)
        except AssertionError:
            assert_almost_equal(mw_mixed/236.5, 1.0, 4)


def test_expand_elements1():
    natmat = Material({'C': 1.0, 902320000: 0.5, 'PU': 4.0, 'U': 3.0},
                       metadata={'y': 1.0})
    expmat = natmat.expand_elements()
    assert_true(60120000 in expmat.comp)
    assert_false(60000000 in expmat.comp)
    assert_true(natmat.metadata == expmat.metadata)
    assert_false(natmat.metadata is expmat.metadata)

def test_expand_elements2():
    """Inspired by #86"""
    natmat = Material({'C': 1.0})
    expmat = natmat.expand_elements()
    afrac = expmat.to_atom_frac()
    assert_almost_equal(data.natural_abund(60120000), afrac[60120000])
    assert_almost_equal(data.natural_abund(60130000), afrac[60130000])

def test_expand_elements3():
    natmat = Material({'C': 1.0})
    exception_ids = {nucname.id("C")}
    expmat = natmat.expand_elements(exception_ids)
    afrac = expmat.to_atom_frac()
    assert_almost_equal(natmat[60000000], afrac[60000000])
    
def test_collapse_elements1():
    """ Very simple test to combine nucids"""
    nucvec = {10010000:  1.0,
      80160000: 1.0,
      80160001: 1.0,
      691690000: 1.0,
      922350000: 1.0,
      922380000: 1.0,
      942390000: 1.0,
      952420000: 1.0,
      962440000: 1.0 }

    exception_ids = {nucname.id(1001),
                     nucname.id("U-235"),
                     nucname.id("U-238"),
                     nucname.id("Pu-239"),
                     nucname.id("Pu-241"),
                     }

    mat  = Material(nucvec)


    cmat = mat.collapse_elements(exception_ids)

    assert_equal(cmat.comp[80000000],  mat.comp[80160000] + mat.comp[80160001])
    assert_equal(cmat.comp[922350000], mat.comp[922350000])
    assert_equal(cmat.comp[942390000], mat.comp[942390000])
    assert_equal(cmat.comp[950000000], mat.comp[952420000])
    assert_equal(cmat.comp[960000000], mat.comp[952420000])


def test_mass_density():
    ethanol = from_atom_frac({'C':2, 'H':6, 'O':1})
    atom_density_ethanol = 9.282542841E22  # atom density not molecule density
    mass_density = ethanol.mass_density(atom_density_ethanol)
    expected_mass_density = 0.78900
    assert_almost_equal(mass_density, expected_mass_density, 4)


def test_number_density():
    ethanol = from_atom_frac({'C':2, 'H':6, 'O':1}, density=0.78900)
    obs = ethanol.number_density()
    exp = 9.2825E22
    assert_almost_equal(obs / exp, 1.0, 4)

def test_set_mat_int_1():
    mat = Material(nucvec, -1)
    mat1 = mat.set_mat([922350000, 922380000, 80160000], 2)
    comp = 2 / (nclides + 3.)
    assert_almost_equal(mat1.comp[80160000],  comp)
    assert_almost_equal(mat1.comp[922350000], comp)
    assert_almost_equal(mat1.comp[922380000], comp)
    assert_equal(mat1.mass, nclides + 3)


def test_set_mat_int_2():
    mat = Material(nucvec)
    mat1 = mat.set_mat([922350000, 922380000, 80160000], 2)
    comp = 2. / (nclides + 3.)
    assert_almost_equal(mat1.comp[80160000],  comp)
    assert_almost_equal(mat1.comp[922350000], comp)
    assert_almost_equal(mat1.comp[922380000], comp)
    assert_equal(mat1.mass, nclides + 3)


class TestMassSubMaterialMethods(TestCase):
    "Tests that the Material sub-Material ter member functions work."

    def test_sub_mat_int_1(self):
        mat = Material(nucvec, -1)
        mat1 = mat.sub_mat([922350000, 922380000, 80160000])
        assert_almost_equal(mat1.comp[80160000],  0.3333333333333)
        assert_almost_equal(mat1.comp[922350000], 0.3333333333333)
        assert_almost_equal(mat1.comp[922380000], 0.3333333333333)
        assert_equal(mat1.mass, 3.0)

    def test_sub_mat_int_2(self):
        mat = Material(nucvec)
        mat1 = mat.sub_mat([922350000, 922380000, 80160000])
        assert_almost_equal(mat1.comp[80160000],  0.3333333333333)
        assert_almost_equal(mat1.comp[922350000], 0.3333333333333)
        assert_almost_equal(mat1.comp[922380000], 0.3333333333333)
        assert_equal(mat1.mass, 3.0)

    def test_sub_mat_attr_1(self):
        mat = Material(nucvec, -1)
        mat1 = mat.sub_mat(["U235", "U238", "80160", "H1"])
        assert_almost_equal(mat1.comp[10010000],  0.25)
        assert_almost_equal(mat1.comp[80160000],  0.25)
        assert_almost_equal(mat1.comp[922350000], 0.25)
        assert_almost_equal(mat1.comp[922380000], 0.25)
        assert_equal(mat1.mass, 4.0)

    def test_sub_mat_attr_2(self):
        mat = Material(nucvec)
        mat1 = mat.sub_mat(["U235", "U238", "80160", "H1"])
        assert_almost_equal(mat1.comp[10010000],  0.25)
        assert_almost_equal(mat1.comp[80160000],  0.25)
        assert_almost_equal(mat1.comp[922350000], 0.25)
        assert_almost_equal(mat1.comp[922380000], 0.25)
        assert_equal(mat1.mass, 4.0)

    def test_sub_elem_1(self):
        mat = Material(nucvec)
        mat1 = mat.sub_elem(8)
        assert_equal(mat1.comp, {80160000: 1.0})
        assert_equal(mat1.mass, 1.0)

    def test_sub_elem_2(self):
        mat = Material(nucvec, -1)
        mat1 = mat.sub_elem(8)
        assert_equal(mat1.comp, {80160000: 1.0})
        assert_equal(mat1.mass, 1.0)

    def test_sub_u_1(self):
        mat = Material(nucvec)
        mat1 = mat.sub_u()
        assert_equal(mat1.comp, {922350000: 0.5, 922380000: 0.5})
        assert_equal(mat1.mass, 2.0)

    def test_sub_u_2(self):
        mat = Material(nucvec)
        mat1 = mat.sub_u()
        assert_equal(mat1.comp, {922350000: 0.5, 922380000: 0.5})
        assert_equal(mat1.mass, 2.0)

    def test_pu_1(self):
        mat = Material(nucvec)
        mat1 = mat.sub_pu()
        assert_equal(mat1.comp, {942390000: 0.5, 942410000: 0.5})
        assert_equal(mat1.mass, 2.0)

    def test_pu_2(self):
        mat = Material(nucvec)
        mat1 = mat.sub_pu()
        assert_equal(mat1.comp, {942390000: 0.5, 942410000: 0.5})
        assert_equal(mat1.mass, 2.0)

    def test_lan_1(self):
        mat = Material(nucvec)
        mat1 = mat.sub_lan()
        assert_equal(mat1.comp, {691690000: 1.0})
        assert_equal(mat1.mass, 1.0)

    def test_lan_2(self):
        mat = Material(nucvec)
        mat1 = mat.sub_lan()
        assert_equal(mat1.comp, {691690000: 1.0})
        assert_equal(mat1.mass, 1.0)

    def test_act_1(self):
        mat = Material(nucvec)
        mat1 = mat.sub_act()
        assert_equal(mat1.comp[922350000], 1.0/6.0)
        assert_equal(mat1.comp[922380000], 1.0/6.0)
        assert_equal(mat1.comp[942390000], 1.0/6.0)
        assert_equal(mat1.comp[942410000], 1.0/6.0)
        assert_equal(mat1.comp[952420000], 1.0/6.0)
        assert_equal(mat1.comp[962440000], 1.0/6.0)
        assert_equal(mat1.mass, 6.0)

    def test_act_2(self):
        mat = Material(nucvec)
        mat1 = mat.sub_act()
        assert_equal(mat1.comp[922350000], 1.0/6.0)
        assert_equal(mat1.comp[922380000], 1.0/6.0)
        assert_equal(mat1.comp[942390000], 1.0/6.0)
        assert_equal(mat1.comp[942410000], 1.0/6.0)
        assert_equal(mat1.comp[952420000], 1.0/6.0)
        assert_equal(mat1.comp[962440000], 1.0/6.0)
        assert_equal(mat1.mass, 6.0)

    def test_tru_1(self):
        mat = Material(nucvec)
        mat1 = mat.sub_tru()
        assert_equal(mat1.comp[942390000], 1.0/4.0)
        assert_equal(mat1.comp[942410000], 1.0/4.0)
        assert_equal(mat1.comp[952420000], 1.0/4.0)
        assert_equal(mat1.comp[962440000], 1.0/4.0)
        assert_equal(mat1.mass, 4.0)

    def test_tru_2(self):
        mat = Material(nucvec)
        mat1 = mat.sub_tru()
        assert_equal(mat1.comp[942390000], 1.0/4.0)
        assert_equal(mat1.comp[942410000], 1.0/4.0)
        assert_equal(mat1.comp[952420000], 1.0/4.0)
        assert_equal(mat1.comp[962440000], 1.0/4.0)
        assert_equal(mat1.mass, 4.0)

    def test_ma_1(self):
        mat = Material(nucvec)
        mat1 = mat.sub_ma()
        assert_equal(mat1.comp[952420000], 1.0/2.0)
        assert_equal(mat1.comp[962440000], 1.0/2.0)
        assert_equal(mat1.mass, 2.0)

    def test_ma_2(self):
        mat = Material(nucvec)
        mat1 = mat.sub_ma()
        assert_equal(mat1.comp[952420000], 1.0/2.0)
        assert_equal(mat1.comp[962440000], 1.0/2.0)
        assert_equal(mat1.mass, 2.0)

    def test_fp_1(self):
        mat = Material(nucvec)
        mat1 = mat.sub_fp()
        assert_equal(mat1.comp[10010000],  1.0/3.0)
        assert_equal(mat1.comp[80160000],  1.0/3.0)
        assert_equal(mat1.comp[691690000], 1.0/3.0)
        assert_equal(mat1.mass, 3.0)

    def test_fp_2(self):
        mat = Material(nucvec)
        mat1 = mat.sub_fp()
        assert_equal(mat1.comp[10010000],  1.0/3.0)
        assert_equal(mat1.comp[80160000],  1.0/3.0)
        assert_equal(mat1.comp[691690000], 1.0/3.0)
        assert_equal(mat1.mass, 3.0)

    def test_sub_range(self):
        mat = Material(nucvec)
        mat1 = mat.sub_range(920000000, 930000000)
        assert_equal(mat1.mass, 2.0)
        for nuc in mat1:
            assert_true(920000000 <= nuc < 930000000)

        mat1 = mat.sub_range(upper="U238")
        assert_equal(mat1.mass, 4.0)
        for nuc in mat1:
            assert_true(nuc < 922380000)


class TestMaterialOperatorOverloading(TestCase):
    "Tests that the Material operator overloads work."
    u235 = Material({922350000: 1.0})
    u238 = Material({922380000: 1.0})

    def test_add_num(self):
        mat = self.u235 + 30.0
        assert_equal(mat.mass, 31.0)

    def test_radd_num(self):
        mat = 90 + self.u235
        assert_equal(mat.mass, 91.0)

    def test_add_mat(self):
        mat = self.u235 + self.u238
        assert_equal(mat.comp, {922350000: 0.5, 922380000: 0.5})
        assert_equal(mat.mass, 2.0)

    def test_mul_num(self):
        mat = self.u235 * 2.0
        assert_equal(mat.mass, 2.0)

    def test_rmul_num(self):
        mat = 150 * self.u235
        assert_equal(mat.mass, 150.0)

    def test_div_num(self):
        mat = self.u235 / 10
        assert_equal(mat.mass, 0.1)


#
# Test atom fraction functions
#
def test_to_atom_frac():
    h2o = {10010000: 0.11191487328808077, 80160000: 0.8880851267119192}
    mat = Material(h2o, atoms_per_molecule=3.0)
    af = mat.to_atom_frac()
    assert_equal(mat.atoms_per_molecule, 3.0)
    assert_equal(af[10010000], 2.0)
    assert_equal(af[80160000], 1.0)
    assert_equal(mat.molecular_mass(), 18.01056468403)


def test_from_atom_frac_meth():
    h2o = {10010000: 2.0, 80160000: 1.0}
    mat = Material()
    mat.from_atom_frac(h2o)
    assert_equal(mat.atoms_per_molecule, 3.0)
    assert_equal(mat.comp[10010000], 0.11191487328808077)
    assert_equal(mat.comp[80160000], 0.8880851267119192)
    assert_equal(mat.mass, 18.01056468403)
    assert_equal(mat.molecular_mass(), 18.01056468403)

    h2 = Material({10010000: 1.0}, atoms_per_molecule=2.0)
    h2o = {'O16': 1.0, h2: 1.0}
    mat = Material()
    mat.from_atom_frac(h2o)
    assert_equal(mat.atoms_per_molecule, 3.0)
    assert_equal(mat.comp[10010000], 0.11191487328808077)
    assert_equal(mat.comp[80160000], 0.8880851267119192)
    assert_equal(mat.molecular_mass(), 18.01056468403)

    mt1 = from_atom_frac({1001: 0.1, 6000: 0.8, 8016: 0.1})
    assert_equal(mt1.comp[10010000], 0.008911815984674479)
    assert_equal(mt1.comp[60000000], 0.849651197215362)
    assert_equal(mt1.comp[80160000], 0.14143698679996367)
    assert_equal(mt1.molecular_mass(), 11.3088626825682)

    ihm = Material()
    ihm.from_atom_frac({922350000: 0.5, 922380000: 0.5})
    uox = {ihm: 1.0, 'O16': 2.0}
    mat = Material()
    mat.from_atom_frac(uox)
    assert_equal(mat.atoms_per_molecule, 3.0)
    assert_almost_equal(mat.comp[80160000], 0.11912625367051276, 16)
    assert_almost_equal(mat.comp[922350000], 0.43763757904405304, 15)
    assert_almost_equal(mat.comp[922380000], 0.44323616728543414, 15)
    assert_almost_equal(mat.molecular_mass()/268.53718851614, 1.0, 15)


def test_to_atom_dens():
    h2o = {10010000: 0.11191487328808077, 80160000: 0.8880851267119192}
    mat = Material(h2o, density=1.0)
    ad = mat.to_atom_dens()
    assert_almost_equal(ad[10010000]/(10.**22), 6.68734335169385)
    assert_almost_equal(ad[80160000]/(10.**22), 3.34367167584692)

#
# Test mapping functions
#

def test_len():
    mat = Material(nucvec)
    assert_equal(len(mat), 9)


def test_contains():
    mat = Material(nucvec)
    assert_true(10010000 in mat)
    assert_true(922350000 in mat)
    assert_false(92000000 in mat)
    assert_raises(TypeError, lambda: 'word' in mat)


def test_getitem_int():
    mat = Material(nucvec)
    assert_equal(mat[922350000], 1.0)
    assert_raises(KeyError, lambda: mat[42])

    mat = Material(leu)
    assert_equal(mat[922350000], 0.04)
    assert_equal(mat[922380000], 0.96)
    assert_raises(KeyError, lambda: mat[922340000])


def test_getitem_str():
    mat = Material(nucvec)
    assert_equal(mat['U235'], 1.0)
    assert_raises(RuntimeError, lambda: mat['word'])

    mat = Material(leu)
    assert_equal(mat['U235'], 0.04)
    assert_equal(mat['U238'], 0.96)
    assert_raises(KeyError, lambda: mat['U234'])


def test_getitem_slice_int():
    mat = Material(nucvec)
    mat1 = mat[920000000:930000000]
    assert_equal(mat1.mass, 2.0)
    for nuc in mat1:
        assert_true(920000000 <= nuc < 930000000)

    mat1 = mat[:922380000]
    assert_equal(mat1.mass, 4.0)
    for nuc in mat1:
        assert_true(nuc < 922380000)

    mat1 = mat[922350000:]
    assert_equal(mat1.mass, 6.0)
    for nuc in mat1:
        assert_true(922350000 <= nuc)


def test_getitem_slice_str():
    mat = Material(nucvec)
    mat1 = mat['U':'NP']
    assert_equal(mat1.mass, 2.0)
    for nuc in mat1:
        assert_true(920000000 <= nuc < 930000000)

    mat1 = mat[:'U238']
    assert_equal(mat1.mass, 4.0)
    for nuc in mat1:
        assert_true(nuc < 922380000)

    mat1 = mat['U235':]
    assert_equal(mat1.mass, 6.0)
    for nuc in mat1:
        assert_true(922350000 <= nuc)


def test_getitem_sequence():
    mat = Material(nucvec)
    mat1 = mat[922380000, 922350000]
    assert_equal(mat1.mass, 2.0)
    assert_equal(set(mat1), set([922380000, 922350000]))

    mat1 = mat[922380, 'H2', 'h1']
    assert_equal(mat1.mass, 2.0)
    assert_equal(set(mat1), set([922380000, 10010000]))


def test_setitem_int():
    mat = Material(nucvec)
    assert_equal(mat.mass, 9.0)
    assert_equal(mat[922350000], 1.0)
    mat[922350000] = 2.0
    assert_equal(mat.mass, 10.0)
    assert_equal(mat[922350000], 2.0)

    mat = Material(leu)
    assert_equal(mat.mass, 1.0)
    assert_equal(mat[922350000], 0.04)
    assert_equal(mat[922380000], 0.96)
    assert_raises(KeyError, lambda: mat[922340000])
    mat[922340000] = 17.0
    assert_equal(mat.mass, 18.0)
    assert_equal(mat[922340000], 17.0)
    assert_equal(mat[922350000], 0.04)
    assert_equal(mat[922380000], 0.96)



def test_setitem_str():
    mat = Material(nucvec)
    assert_equal(mat.mass, 9.0)
    assert_equal(mat[922350000], 1.0)
    mat['U235'] = 2.0
    assert_equal(mat.mass, 10.0)
    assert_equal(mat[922350000], 2.0)

    mat = Material(leu)
    assert_equal(mat.mass, 1.0)
    assert_equal(mat[922350000], 0.04)
    assert_equal(mat[922380000], 0.96)
    assert_raises(KeyError, lambda: mat[922340000])
    mat['U234'] = 17.0
    assert_equal(mat.mass, 18.0)
    assert_equal(mat[922340000], 17.0)
    assert_equal(mat[922350000], 0.04)
    assert_equal(mat[922380000], 0.96)



def test_setitem_slice_int():
    mat = Material(nucvec)
    mat_id = id(mat)
    mat[920000000:930000000] = 42
    assert_equal(mat_id, id(mat))
    assert_equal(mat.mass, 91.0)
    assert_equal(mat[10010000], 1.0)
    assert_equal(mat[922350000], 42.0)
    assert_equal(mat[922380000], 42.0)

    mat = Material(nucvec)
    mat[:922380000] = 0.0
    assert_equal(mat.mass, 5.0)
    for nuc in mat:
        if (nuc < 922380000):
            assert_equal(mat[nuc], 0.0)
        else:
            assert_equal(mat[nuc], 1.0)

    mat = Material(nucvec)
    mat[922350000:] = 2
    assert_equal(mat.mass, 15.0)
    for nuc in mat:
        if (922350000 <= nuc):
            assert_equal(mat[nuc], 2.0)
        else:
            assert_equal(mat[nuc], 1.0)



def test_setitem_slice_str():
    mat = Material(nucvec)
    mat['U':'Np'] = 42
    assert_equal(mat.mass, 91.0)
    assert_equal(mat[10010000], 1.0)
    assert_equal(mat[922350000], 42.0)
    assert_equal(mat[922380000], 42.0)

    mat = Material(nucvec)
    mat[:'U238'] = 0.0
    assert_equal(mat.mass, 5.0)
    for nuc in mat:
        if (nuc < 922380000):
            assert_equal(mat[nuc], 0.0)
        else:
            assert_equal(mat[nuc], 1.0)

    mat = Material(nucvec)
    mat['U235':] = 2
    assert_equal(mat.mass, 15.0)
    for nuc in mat:
        if (922350000 <= nuc):
            assert_equal(mat[nuc], 2.0)
        else:
            assert_equal(mat[nuc], 1.0)


def test_setitem_sequence():
    mat = Material(nucvec)
    mat_id = id(mat)
    mat[922380000, 922350000] = 42
    assert_equal(mat_id, id(mat))
    assert_equal(mat.mass, 91.0)
    assert_equal(mat[10010000], 1.0)
    assert_equal(mat[922350000], 42.0)
    assert_equal(mat[922380000], 42.0)

    mat = Material(nucvec)
    mat[922380000, 'H2', 'h1'] = 0.0
    assert_equal(mat.mass, 7.0)
    assert_equal(len(mat), 10)
    for nuc in mat:
        if (nuc in [10010000, 10020000, 922380000]):
            assert_equal(mat[nuc], 0.0)
        else:
            assert_equal(mat[nuc], 1.0)

    mat = Material(nucvec)
    mat['U235', 'H2', 'h1'] = 2
    assert_equal(mat.mass, 13.0)
    assert_equal(len(mat), 10)
    for nuc in mat:
        if (nuc in [10010000, 10020000, 922350000]):
            assert_equal(mat[nuc], 2.0)
        else:
            assert_equal(mat[nuc], 1.0)



def test_delitem_int():
    mat = Material(nucvec)
    assert_equal(mat[922350000], 1.0)
    del mat[922350000]
    assert_raises(KeyError, lambda: mat[922350000])

    mat = Material(leu)
    assert_equal(mat[922350000], 0.04)
    del mat[922350000]
    assert_equal(mat.mass, 0.96)
    assert_equal(mat.comp[922380000], 1.0)
    assert_raises(KeyError, lambda: mat[922350000])


def test_delitem_str():
    mat = Material(nucvec)
    assert_equal(mat[922350000], 1.0)
    del mat['U235']
    assert_raises(KeyError, lambda: mat[922350000])

    mat = Material(leu)
    assert_equal(mat[922350000], 0.04)
    del mat['U235']
    assert_equal(mat.mass, 0.96)
    assert_equal(mat.comp[922380000], 1.0)
    assert_raises(KeyError, lambda: mat[922350000])


def test_delitem_slice_int():
    mat = Material(nucvec)
    del mat[920000000:930000000]
    assert_equal(mat.mass, 7.0)
    assert_equal(mat[10010000], 1.0)
    assert_raises(KeyError, lambda: mat[922350000])
    assert_raises(KeyError, lambda: mat[922380000])

    mat = Material(nucvec)
    del mat[:922380000]
    assert_equal(mat.mass, 5.0)
    for nuc in mat:
        if (nuc < 922380000):
            assert_raises(KeyError, lambda: mat[nuc])
        else:
            assert_equal(mat[nuc], 1.0)

    mat = Material(nucvec)
    del mat[922350000:]
    assert_equal(mat.mass, 3.0)
    for nuc in mat:
        if (922350000 <= nuc):
            assert_raises(KeyError, lambda: mat[nuc])
        else:
            assert_equal(mat[nuc], 1.0)


def test_delitem_slice_str():
    mat = Material(nucvec)
    del mat['U':'Np']
    assert_equal(mat.mass, 7.0)
    assert_equal(mat[10010000], 1.0)
    assert_raises(KeyError, lambda: mat[922350000])
    assert_raises(KeyError, lambda: mat[922380000])

    mat = Material(nucvec)
    del mat[:'U238']
    assert_equal(mat.mass, 5.0)
    for nuc in mat:
        if (nuc < 922380000):
            assert_raises(KeyError, lambda: mat[nuc])
        else:
            assert_equal(mat[nuc], 1.0)

    mat = Material(nucvec)
    del mat['U235':]
    assert_equal(mat.mass, 3.0)
    for nuc in mat:
        if (922350000 <= nuc):
            assert_raises(KeyError, lambda: mat[nuc])
        else:
            assert_equal(mat[nuc], 1.0)


def test_delitem_sequence():
    mat = Material(nucvec)
    del mat[922380000, 922350000]
    assert_equal(mat.mass, 7.0)
    assert_equal(mat[10010000], 1.0)
    assert_raises(KeyError, lambda: mat[922350000])
    assert_raises(KeyError, lambda: mat[922380000])

    mat = Material(nucvec)
    del mat[922380000, 'H2', 'h1']
    assert_equal(mat.mass, 7.0)
    assert_raises(KeyError, lambda: mat[10010000])
    assert_raises(KeyError, lambda: mat[10020000])
    assert_raises(KeyError, lambda: mat[922380000])



def test_iter():
    mat = Material(nucvec)
    for nuc in mat:
        assert_equal(mat[nuc], 1.0)

    mat = Material(leu)
    keys = set([922350000, 922380000])
    values = set([0.04, 0.96])
    items = set([(922350000, 0.04), (922380000, 0.96)])

    assert_equal(set(mat), keys)
    assert_equal(set(mat.values()), values)
    assert_equal(set(mat.items()), items)



#
# test material generation functions
#

def test_from_atom_frac_func():
    h2o = {10010000: 2.0, 80160000: 1.0}
    mat = from_atom_frac(h2o)
    assert_equal(mat.atoms_per_molecule, 3.0)
    assert_equal(mat.comp[10010000], 0.11191487328808077)
    assert_equal(mat.comp[80160000], 0.8880851267119192)
    assert_equal(mat.mass, 18.01056468403)
    assert_equal(mat.molecular_mass(), 18.01056468403)

    h2 = Material({10010000: 1.0}, atoms_per_molecule=2.0)
    h2o = {'O16': 1.0, h2: 1.0}
    mat = from_atom_frac(h2o)
    assert_equal(mat.atoms_per_molecule, 3.0)
    assert_equal(mat.comp[10010000], 0.11191487328808077)
    assert_equal(mat.comp[80160000], 0.8880851267119192)
    assert_equal(mat.molecular_mass(), 18.01056468403)

    ihm = from_atom_frac({922350000: 0.5, 922380000: 0.5})
    uox = {ihm: 1.0, 'O16': 2.0}
    mat = from_atom_frac(uox)
    assert_equal(mat.atoms_per_molecule, 3.0)
    assert_almost_equal(mat.comp[80160000], 0.11912625367051276, 16)
    assert_almost_equal(mat.comp[922350000], 0.43763757904405304, 15)
    assert_almost_equal(mat.comp[922380000], 0.44323616728543414, 15)
    assert_almost_equal(mat.molecular_mass()/268.53718851614, 1.0, 15)



def test_from_hdf5_func_protocol_0():
    mat = from_hdf5("mat.h5", "/mat", protocol=0)
    assert_equal(mat.mass, 0.0)
    assert_equal(mat.comp, {922350000: 0.0, 942390000: 0.0})

    mat = from_hdf5("mat.h5", "/mat", 0, 0)
    assert_equal(mat.mass, 1.0)
    assert_equal(mat.comp, {922350000: 1.0, 942390000: 0.0})

    mat = from_hdf5("mat.h5", "/mat", 1, 0)
    assert_equal(mat.mass, 0.5)
    assert_equal(mat.comp, {922350000: 0.75, 942390000: 0.25})

    mat = from_hdf5("mat.h5", "/mat", 2, 0)
    assert_equal(mat.mass, 0.0)
    assert_equal(mat.comp, {922350000: 0.0, 942390000: 0.0})

    mat = from_hdf5("mat.h5", "/mat", -1, 0)
    assert_equal(mat.mass, 0.0)
    assert_equal(mat.comp, {922350000: 0.0, 942390000: 0.0})

    mat = from_hdf5("mat.h5", "/mat", -2, 0)
    assert_equal(mat.mass, 0.5)
    assert_equal(mat.comp, {922350000: 0.75, 942390000: 0.25})

    mat = from_hdf5("mat.h5", "/mat", -3, 0)
    assert_equal(mat.mass, 1.0)
    assert_equal(mat.comp, {922350000: 1.0, 942390000: 0.0})


def test_from_text_func():
    mat= from_text("mat.txt")
    assert_equal(mat.comp, {922350000: 0.05, 922380000: 0.95})



def test_map_str_material():
    m = MapStrMaterial()
    m['leu'] = Material(leu)
    m['heu'] = Material({'U238': 0.01, 'U235': 0.99}, 42.0)
    assert_equal(len(m), 2)
    assert_equal(m['leu'].mass, 1.0)
    assert_equal(m['leu']['U235'], 0.04)
    assert_equal(m['heu'].mass, 42.0)
    assert_equal(m['heu']['U238'], 0.42)

    m = MapStrMaterial({'leu': Material(leu), 'heu': Material({'U238': 0.01, 'U235': 0.99}, 42.0)})
    assert_equal(len(m), 2)
    assert_equal(m['leu'].mass, 1.0)
    assert_equal(m['leu']['U235'], 0.04)
    assert_equal(m['heu'].mass, 42.0)
    assert_equal(m['heu']['U238'], 0.42)

    n = MapStrMaterial(m, False)
    assert_equal(len(n), 2)
    assert_equal(n['leu'].mass, 1.0)
    assert_equal(n['leu']['U235'], 0.04)
    assert_equal(n['heu'].mass, 42.0)
    assert_equal(n['heu']['U238'], 0.42)

    # points to the same underlying map
    n['other'] = Material({'PU239': 15.0})
    assert_equal(m['other'].mass, 15.0)
    assert_equal(m['other']['PU239'], 15.0)

    assert_equal(n['leu'].mass, 1.0)
    assert_equal(n['leu']['U235'], 0.04)
    assert_equal(n['heu'].mass, 42.0)
    assert_equal(n['heu']['U238'], 0.42)


def test_metadata():
    mat = Material(leu)
    assert_equal(len(mat.metadata), 0)
    mat.metadata['units'] = 'kg'
    assert_equal(len(mat.metadata), 1)
    assert_equal(mat.metadata['units'], 'kg')

    mat.metadata = {'comment': 'rawr', 'amount': 42.0}
    assert_equal(mat.metadata.keys(), ['amount', 'comment'])
    assert_true(isinstance(mat.metadata, jsoncpp.Value))

    aview = mat.metadata
    aview['omnomnom'] = [1, 2, 5, 3]
    assert_equal(len(mat.metadata), 3)
    assert_equal(list(mat.metadata['omnomnom']), [1, 2, 5, 3])
#
# Test MultiMaterial
#
def test_multimaterial_mix_composition():
    mat1 = Material(nucvec={120240000:0.3, 300000000:0.2, 10010000:0.1}, density=2.71)
    mat2 = Material(nucvec={60120000:0.2, 280640000:0.5, 10010000:0.12}, density=8.0)
    mix = MultiMaterial({mat1:0.5, mat2:0.21})
    mat3 = mix.mix_by_mass()
    mat4 = mix.mix_by_volume()

    assert_equal(mat3.comp[10010000], 0.16065498683155846)
    assert_equal(mat3.comp[60120000], 0.0721401580212985)
    assert_equal(mat3.comp[120240000], 0.352112676056338)
    assert_equal(mat3.comp[280640000], 0.18035039505324627)
    assert_equal(mat3.comp[300000000], 0.2347417840375587)

    assert_equal(mat4.comp[10010000], 0.15541581280722197)
    assert_equal(mat4.comp[60120000], 0.13501024631333625)
    assert_equal(mat4.comp[120240000], 0.2232289950576606)
    assert_equal(mat4.comp[280640000], 0.33752561578334067)
    assert_equal(mat4.comp[300000000], 0.14881933003844042)


def test_multimaterial_mix_density():
    mat1 = Material(nucvec={120240000:0.3, 300000000:0.2, 10010000:0.1}, density=1.0)
    mat2 = Material(nucvec={60120000:0.2, 280640000:0.5, 10010000:0.12}, density=2.0)
    # mixing by hand to get density 1.5 when 50:50 by volume of density 1 & 2
    mix = MultiMaterial({mat1:0.5, mat2:0.5})
    mat3 = mix.mix_by_volume()
    # calculated mass fracs by hand, same problem as above stated in mass fraction terms
    # rather than volume fraction terms.
    mix = MultiMaterial({mat1:1/3., mat2:2/3.})
    mat4 = mix.mix_by_mass()

    assert_equal(mat3.density, 1.5)
    assert_equal(mat4.density, 1.5)

    assert_equal(mat3.density, mat4.density)

def test_deepcopy():
    x = Material({'H1': 1.0}, mass=2.0, density=3.0, atoms_per_molecule=4.0,
                 metadata={'name': 'loki'})
    y = deepcopy(x)
    assert_equal(x, y)
    y.comp[10010000] = 42.0
    y[80160000] = 21.0
    y.density = 65.0
    y.atoms_per_molecule = 28.0
    y.metadata['wakka'] = 'jawaka'
    y.mass = 48.0
    y.metadata['name'] = 'odin'
    assert_not_equal(x, y)
    assert_equal(x, Material({'H1': 1.0}, mass=2.0, density=3.0, atoms_per_molecule=4.0,
                             metadata={'name': 'loki'}))


def test_openmc():

    leu = Material(nucvec={'U235': 0.04, 'U238': 0.96},
                   metadata={'mat_number': 2,
                          'table_ids': {'92235':'15c', '92238':'25c'},
                          'source':'Some URL',
                          'comments': ('this is a long comment that will definitly '
                                       'go over the 80 character limit, for science'),
                          'name':'LEU'},
                   density=19.1)

    mass = leu.openmc()
    mass_exp = ('<material id="2" name="LEU" >\n'
                '  <density value="19.1" units="g/cc" />\n'
                '  <nuclide name="U235" wo="4.0000e-02" />\n'
                '  <nuclide name="U238" wo="9.6000e-01" />\n'
                '</material>\n')
    assert_equal(mass, mass_exp)

    atom = leu.openmc(frac_type='atom')
    atom_exp = ('<material id="2" name="LEU" >\n'
                '  <density value="19.1" units="g/cc" />\n'
                '  <nuclide name="U235" ao="4.0491e-02" />\n'
                '  <nuclide name="U238" ao="9.5951e-01" />\n'
                '</material>\n')
    assert_equal(atom, atom_exp)

    # check write/read consistency
    leu.write_hdf5('leu.h5')

    leu_read = Material()
    leu_read.from_hdf5('leu.h5', '/mat_name')

    mass = leu.openmc()
    assert_equal(mass, mass_exp)

    atom = leu.openmc(frac_type='atom')
    assert_equal(atom, atom_exp)

def test_openmc_mat0():

    leu = Material(nucvec={'U235': 0.04, 'U236': 0.0, 'U238M': 0.96},
                   metadata={'mat_number': 2,
                          'table_ids': {'92235':'15c', '92236':'15c', '92238':'25c'},
                          'source':'Some URL',
                          'comments': ('this is a long comment that will definitly '
                                       'go over the 80 character limit, for science'),
                          'name':'LEU'},
                   density=19.1)

    mass = leu.openmc()
    mass_exp = ('<material id="2" name="LEU" >\n'
                '  <density value="19.1" units="g/cc" />\n'
                '  <nuclide name="U235" wo="4.0000e-02" />\n'
                '  <nuclide name="U238_m1" wo="9.6000e-01" />\n'
                '</material>\n')
    assert_equal(mass, mass_exp)

def test_openmc_sab():

    leu = Material(nucvec={'H1': 0.66, 'O16': 0.33},
                   metadata={'mat_number': 2,
                             'sab': 'c_H_in_H2O',
                             'source':'Some URL',
                             'comments': ('this is a long comment that will definitly '
                                          'go over the 80 character limit, for science'),
                          'name':'Water'},
                   density=1.001)

    mass = leu.openmc()
    mass_exp = ('<material id="2" name="Water" >\n'
                '  <density value="1.001" units="g/cc" />\n'
                '  <nuclide name="H1" wo="6.6667e-01" />\n'
                '  <nuclide name="O16" wo="3.3333e-01" />\n'
                '  <sab name="c_H_in_H2O" />\n'
                '</material>\n')
    assert_equal(mass, mass_exp)

def test_openmc_c():

    csi = Material()
    csi.from_atom_frac({'C': 0.5, 'Si': 0.5})
    csi.metadata= {'mat_number': 2,
                   'name':'silicon carbide'}
    csi.density = 3.16

    atom = csi.openmc(frac_type='atom')
    atom_exp = ('<material id="2" name="silicon carbide" >\n'
                '  <density value="3.16" units="g/cc" />\n'
                '  <nuclide name="C0" ao="5.0000e-01" />\n'                
                '  <nuclide name="Si28" ao="4.6112e-01" />\n'
                '  <nuclide name="Si29" ao="2.3425e-02" />\n'
                '  <nuclide name="Si30" ao="1.5460e-02" />\n'
                '</material>\n')
    assert_equal(atom, atom_exp)

def test_phits():
    leu = Material(nucvec={'U235': 0.04, 'U238': 0.96},
                   metadata={'mat_number': 2,
                          'table_ids': {'92235':'15c', '92238':'25c'},
                          'mat_name':'LEU',
                          'source':'Some URL',
                          'comments': ('this is a long comment that will definitly '
                                       'go over the 80 character limit, for science'),
                          'name':'leu'})

    mass = leu.phits()
    mass_exp = ('C name: leu\n'
                'C comments: this is a long comment that will definitly go over the 80 character\n'
                'C  limit, for science\n'
                'M[ 2 ]\n'
                '     92235.15c -4.0000e-02\n'
                '     92238.25c -9.6000e-01\n')
    assert_equal(mass, mass_exp)
    
    atom = leu.phits(frac_type='atom')
    atom_exp = ('C name: leu\n'
                'C comments: this is a long comment that will definitly go over the 80 character\n'
                'C  limit, for science\n'
                'M[ 2 ]\n'
                '     92235.15c 4.0491e-02\n'
                '     92238.25c 9.5951e-01\n')
    assert_equal(atom, atom_exp)

    leu = Material(nucvec={'U235': 0.04, 'U238': 0.96},
                   metadata={'mat_number': 2,
                          'table_ids': {'92235':'15c', '92238':'25c'},
                          'mat_name':'LEU',
                          'source':'Some URL',
                          'comments': ('this is a long comment that will definitly '
                                       'go over the 80 character limit, for science'),
                          'name':'leu'},
                   density=19.1)

    mass = leu.phits()
    mass_exp = ('C name: leu\n'
                'C comments: this is a long comment that will definitly go over the 80 character\n'
                'C  limit, for science\n'
                'M[ 2 ]\n'
                '     92235.15c -7.6400e-01\n'
                '     92238.25c -1.8336e+01\n')
    assert_equal(mass, mass_exp)

    mass_frac = leu.phits(mult_den=False)
    mass_frac_exp = ('C name: leu\n'
                     'C comments: this is a long comment that will definitly go over the 80 character\n'
                     'C  limit, for science\n'
                     'M[ 2 ]\n'
                     '     92235.15c -4.0000e-02\n'
                     '     92238.25c -9.6000e-01\n')
    assert_equal(mass_frac, mass_frac_exp)

    atom = leu.phits(frac_type='atom')
    atom_exp = ('C name: leu\n'
                'C comments: this is a long comment that will definitly go over the 80 character\n'
                'C  limit, for science\n'
                'M[ 2 ]\n'
                '     92235.15c 1.9575e-03\n'
                '     92238.25c 4.6386e-02\n')
    assert_equal(atom, atom_exp)

    atom_frac = leu.phits(frac_type='atom', mult_den=False)
    atom_frac_exp = ('C name: leu\n'
                     'C comments: this is a long comment that will definitly go over the 80 character\n'
                     'C  limit, for science\n'
                     'M[ 2 ]\n'
                     '     92235.15c 4.0491e-02\n'
                     '     92238.25c 9.5951e-01\n')
    assert_equal(atom_frac, atom_frac_exp)

def test_mcnp():

    leu = Material(nucvec={'U235': 0.04, 'U238': 0.96},
                   metadata={'mat_number': 2,
                          'table_ids': {'92235':'15c', '92238':'25c'},
                          'source':'Some URL',
                          'comments': ('this is a long comment that will definitly '
                                       'go over the 80 character limit, for science'),
                          'name':'leu'},
                   density=19.1)

    mass = leu.mcnp()
    mass_exp = ('C name: leu\n'
                'C density = 19.10000\n'
                'C source: Some URL\n'
                'C comments: this is a long comment that will definitly go over the 80 character\n'
                'C  limit, for science\n'
                'm2\n'
                '     92235.15c -7.6400e-01\n'
                '     92238.25c -1.8336e+01\n')
    assert_equal(mass, mass_exp)

    mass_frac = leu.mcnp(mult_den=False)
    mass_frac_exp = ('C name: leu\n'
                     'C density = 19.10000\n'
                     'C source: Some URL\n'
                     'C comments: this is a long comment that will definitly go over the 80 character\n'
                     'C  limit, for science\n'
                     'm2\n'
                     '     92235.15c -4.0000e-02\n'
                     '     92238.25c -9.6000e-01\n')
    assert_equal(mass_frac, mass_frac_exp)

    atom = leu.mcnp(frac_type='atom')
    atom_exp = ('C name: leu\n'
                'C density = 19.10000\n'
                'C source: Some URL\n'
                'C comments: this is a long comment that will definitly go over the 80 character\n'
                'C  limit, for science\n'
                'm2\n'
                '     92235.15c 1.9575e-03\n'
                '     92238.25c 4.6386e-02\n')
    assert_equal(atom, atom_exp)

    atom_frac = leu.mcnp(frac_type='atom', mult_den=False)
    atom_frac_exp = ('C name: leu\n'
                     'C density = 19.10000\n'
                     'C source: Some URL\n'
                     'C comments: this is a long comment that will definitly go over the 80 character\n'
                     'C  limit, for science\n'
                     'm2\n'
                     '     92235.15c 4.0491e-02\n'
                     '     92238.25c 9.5951e-01\n')
    assert_equal(atom_frac, atom_frac_exp)

def test_mcnp_mat0():

    leu = Material(nucvec={'U235': 0.04, 'U236': 0.0, 'U238': 0.96},
                   metadata={'mat_number': 2,
                          'table_ids': {'92235':'15c', '92236':'15c', '92238':'25c'},
                          'source':'Some URL',
                          'comments': ('this is a long comment that will definitly '
                                       'go over the 80 character limit, for science'),
                          'name':'leu'},
                   density=19.1)

    mass = leu.mcnp()
    mass_exp = ('C name: leu\n'
                'C density = 19.10000\n'
                'C source: Some URL\n'
                'C comments: this is a long comment that will definitly go over the 80 character\n'
                'C  limit, for science\n'
                'm2\n'
                '     92235.15c -7.6400e-01\n'
                '     92238.25c -1.8336e+01\n')
    assert_equal(mass, mass_exp)


def test_uwuw():
    leu = Material(nucvec={'U235': 0.04, 'U238': 0.96},
                   metadata={'mat_number': 2,
                          'table_ids': {'92235':'15c', '92238':'25c'},
                          'source':'Some URL',
                          'comments': ('this is a long comment that will definitly '
                                       'go over the 80 character limit, for science'),
                          'name':'leu'},
                   density=19.1)

    uwuw_name = leu.get_uwuw_name()
    name_exp = ('mat:leu/rho:19.1')
    assert_equal(uwuw_name, name_exp)

    leu2 = Material(nucvec={'U235': 0.04, 'U238': 0.96},
                   metadata={'mat_number': 2,
                          'table_ids': {'92235':'15c', '92238':'25c'},
                          'source':'Some URL',
                          'comments': ('this is a long comment that will definitly '
                                       'go over the 80 character limit, for science'),
                          'name':'leu'})
    uwuw_name = leu2.get_uwuw_name()
    name_exp = ('mat:leu')
    assert_equal(uwuw_name, name_exp)

    
    no_name = Material(nucvec={'U235': 0.04, 'U238': 0.96},
                   metadata={'mat_number': 2,
                          'table_ids': {'92235':'15c', '92238':'25c'},
                          'source':'Some URL',
                          'comments': ('this is a long comment that will definitly '
                                       'go over the 80 character limit, for science'),
                          },
                   density=19.1)
    uwuw_name = no_name.get_uwuw_name()
    name_exp = ('')
    assert_equal(uwuw_name, name_exp)


def test_alara():

    leu = Material(nucvec={'U235': 0.04, 'U238': 0.96}, metadata={\
          'mat_number':2, 'table_ids':{'922350':'15c', '922380':'25c'},\
          'name':'LEU', 'source':'Some URL', \
          'comments': \
'this is a long comment that will definitly go over the 80 character limit, for science', \
            }, density=19.1)
    leu2 = Material(nucvec={'U235': 0.04, 'U238': 0.96}, metadata={\
          'mat_number':2,}, density=19.1)
    leu3 = Material(nucvec={'U235': 0.04, 'U238': 0.96})


    written = leu.alara()
    written += leu2.alara()
    written += leu3.alara()

    expected = ('# mat number: 2\n'
                '# source: Some URL\n'
                '# comments: this is a long comment that will definitly go over the 80 character\n'
                '#  limit, for science\n'
                'LEU 19.1 2\n'
                '     u:235 4.0000E+00 92\n'
                '     u:238 9.6000E+01 92\n'
                '# mat number: 2\n'
                'mat2_rho-19.1 19.1 2\n'
                '     u:235 4.0000E+00 92\n'
                '     u:238 9.6000E+01 92\n'
                'mat<mat_num>_rho-<rho> <rho> 2\n'
                '     u:235 4.0000E+00 92\n'
                '     u:238 9.6000E+01 92\n')
    assert_equal(written, expected)

def test_write_openmc():
    if 'openmc_mass_fracs.txt' in os.listdir('.'):
        os.remove('openmc_mass_fracs.txt')

    leu = Material(nucvec={'U235': 0.04, 'U238': 0.96},
                   metadata={'mat_number': 2,
                          'table_ids': {'92235':'15c', '92238':'25c'},
                          'source':'Some URL',
                          'comments': ('this is a long comment that will definitly '
                                       'go over the 80 character limit, for science'),
                          'name':'LEU'},
                   density=19.1)

    leu.write_openmc('openmc_mass_fracs.txt')
    leu.write_openmc('openmc_mass_fracs.txt', frac_type='atom')


    
    with open('openmc_mass_fracs.txt') as f:
        written = f.read()
    expected = ('<material id="2" name="LEU" >\n'
                '  <density value="19.1" units="g/cc" />\n'
                '  <nuclide name="U235" wo="4.0000e-02" />\n'
                '  <nuclide name="U238" wo="9.6000e-01" />\n'
                '</material>\n'
                '<material id="2" name="LEU" >\n'
                '  <density value="19.1" units="g/cc" />\n'
                '  <nuclide name="U235" ao="4.0491e-02" />\n'
                '  <nuclide name="U238" ao="9.5951e-01" />\n'
                '</material>\n')
    assert_equal(written, expected)
    os.remove('openmc_mass_fracs.txt')
    
def test_write_mcnp():
    if 'mcnp_mass_fracs.txt' in os.listdir('.'):
        os.remove('mcnp_mass_fracs.txt')

    leu = Material(nucvec={'U235': 0.04, 'U238': 0.96},
                   metadata={'mat_number': 2,
                          'table_ids': {'92235':'15c', '92238':'25c'},
                          'source':'Some URL',
                          'comments': ('this is a long comment that will definitly '
                                       'go over the 80 character limit, for science'),
                          'name':'leu'},
                   density=19.1)

    leu.write_mcnp('mcnp_mass_fracs.txt')
    leu.write_mcnp('mcnp_mass_fracs.txt', frac_type='atom')

    with open('mcnp_mass_fracs.txt') as f:
        written = f.read()
    expected = ('C name: leu\n'
                'C density = 19.10000\n'
                'C source: Some URL\n'
                'C comments: this is a long comment that will definitly go over the 80 character\n'
                'C  limit, for science\n'
                'm2\n'
                '     92235.15c -7.6400e-01\n'
                '     92238.25c -1.8336e+01\n'
                'C name: leu\n'
                'C density = 19.10000\n'
                'C source: Some URL\n'
                'C comments: this is a long comment that will definitly go over the 80 character\n'
                'C  limit, for science\n'
                'm2\n'
                '     92235.15c 1.9575e-03\n'
                '     92238.25c 4.6386e-02\n')
    assert_equal(written, expected)
    os.remove('mcnp_mass_fracs.txt')

def test_fluka():
    leu = Material(nucvec={'U235': 0.04, 'U238': 0.96},
                   metadata={'mat_number': 2,
                          'table_ids': {'92235':'15c', '92238':'25c'},
                          'name':'LEU',
                          'fluka_name':'URANIUM',
                          'fluka_material_index': '35',
                          'source':'Some URL',
                          'comments': ('Fluka Compound '),
                          },
                   density=19.1)
    ########################################
    # Part I:  Do not collapse the materials
    id = 25
    matlines = []
    # call fluka() on a material made up of each component
    for key in leu.comp:
        element = Material(nucvec={key:1})
        matlines.append(element.fluka(id,'atom'))
        id=id+1
    compound = leu.fluka(id,'atom')
    matlines.append(compound)
    written = ''.join(matlines)

    exp =  'MATERIAL         92.   235.044        1.       25.                    235-U     \n'
    exp += 'MATERIAL         92.   238.051        1.       26.                    238-U     \n'
    exp += '* Fluka Compound \n'
    exp += 'MATERIAL          1.        1.      19.1       27.                    URANIUM   \n'
    exp += 'COMPOUND   4.000e-02     235-U 9.600e-01     238-U                    URANIUM   \n'

    assert_equal(exp,written)

    #####################################
    # Part II:  Test a collapsed material
    coll = leu.collapse_elements({920000000})
    coll.metadata['comments'] = 'Fluka Element '

    exp = '* Fluka Element'
    exp += ' \n'
    exp += 'MATERIAL         92.   238.029      19.1       25.                    URANIUM'
    exp += '   \n'

    written = coll.fluka(25,'atom')
    assert_equal(exp, written)

    ##################################
    # Repeat Part I for mass frac_type
    id = 25
    matlines = []
    # call fluka() on a material made up of each component
    for key in leu.comp:
        element = Material(nucvec={key:1})
        matlines.append(element.fluka(id,'mass'))
        id=id+1
    compound = leu.fluka(id,'mass')
    matlines.append(compound)
    written = ''.join(matlines)

    exp =  'MATERIAL         92.   235.044        1.       25.                    235-U     \n'
    exp += 'MATERIAL         92.   238.051        1.       26.                    238-U     \n'
    exp += '* Fluka Compound \n'
    exp += 'MATERIAL          1.        1.      19.1       27.                    URANIUM   \n'
    exp += 'COMPOUND  -4.000e-02     235-U-9.600e-01     238-U                    URANIUM   \n'
    assert_equal(exp,written)

def test_fluka_scientific():
    # baseline test for scientific formatting
    mat = Material({'H':0.1,'O':0.8,'C':0.1})
    mat.density=1.0
    mat.metadata['fluka_name'] = 'ORGPOLYM'
    written = mat.fluka(25)

    exp  = 'MATERIAL          1.        1.        1.       25.                    ORGPOLYM  \n'
    exp += 'COMPOUND  -1.000e-01  HYDROGEN-1.000e-01    CARBON-8.000e-01    OXYGENORGPOLYM  \n'
    assert_equal(exp,written)

    mat = Material({'H':0.01,'O':0.8,'C':0.19})
    mat.density=1.0
    mat.metadata['fluka_name'] = 'ORGPOLYM'
    written = mat.fluka(25)

    exp =  'MATERIAL          1.        1.        1.       25.                    ORGPOLYM  \n'
    exp += 'COMPOUND  -1.000e-02  HYDROGEN-1.900e-01    CARBON-8.000e-01    OXYGENORGPOLYM  \n'
    assert_equal(exp,written)




def test_write_alara():
    if 'alara.txt' in os.listdir('.'):
        os.remove('alara.txt')

    leu = Material(nucvec={'U235': 0.04, 'U238': 0.96}, metadata={\
          'mat_number':2, 'table_ids':{'922350':'15c', '922380':'25c'},\
          'name':'LEU', 'source':'Some URL', \
          'comments': \
'this is a long comment that will definitly go over the 80 character limit, for science', \
            }, density=19.1)
    leu2 = Material(nucvec={'U235': 0.04, 'U238': 0.96}, metadata={\
          'mat_number':2,}, density=19.1)
    leu3 = Material(nucvec={'U235': 0.04, 'U238': 0.96})

    leu.write_alara('alara.txt')
    leu2.write_alara('alara.txt')
    leu3.write_alara('alara.txt')

    with open('alara.txt') as f:
        written = f.read()
    expected = ('# mat number: 2\n'
                '# source: Some URL\n'
                '# comments: this is a long comment that will definitly go over the 80 character\n'
                '#  limit, for science\n'
                'LEU 19.1 2\n'
                '     u:235 4.0000E+00 92\n'
                '     u:238 9.6000E+01 92\n'
                '# mat number: 2\n'
                'mat2_rho-19.1 19.1 2\n'
                '     u:235 4.0000E+00 92\n'
                '     u:238 9.6000E+01 92\n'
                'mat<mat_num>_rho-<rho> <rho> 2\n'
                '     u:235 4.0000E+00 92\n'
                '     u:238 9.6000E+01 92\n')
    assert_equal(written, expected)
    os.remove('alara.txt')

def test_natural_elements():
    water = Material()
    water.from_atom_frac({10000000: 2.0, 80000000: 1.0})
    expected_comp = {10000000: 0.11189838783149784, 80000000: 0.8881016121685023}
    for key in expected_comp:
        assert_almost_equal(water.comp[key], expected_comp[key])


def test_load_json():
    leu = {"U238": 0.96, "U235": 0.04}
    exp = Material(leu)
    obs = Material()
    json = jsoncpp.Value({"mass": 1.0, "comp": leu, "density": -1.0, "metadata": {},
                         "atoms_per_molecule": -1.0})
    obs.load_json(json)
    assert_equal(exp, obs)

def test_dump_json():
    leu = {"U238": 0.96, "U235": 0.04}
    exp = jsoncpp.Value({"mass": 1.0, "comp": leu, "density": -1.0, "metadata": {},
                         "atoms_per_molecule": -1.0})
    obs = Material(leu).dump_json()
    assert_equal(exp, obs)

def test_rw_json():
    filename = "leu.json"
    wmat = Material(leu)
    wmat.write_json(filename)
    rmat = Material()
    rmat.from_json(filename)
    assert_equal(wmat, rmat)
    os.remove(filename)


def test_material_gammas():
    leu = {"U238": 0.96, "U235": 0.04}
    mat = Material(leu)
    assert_array_equal(mat.gammas(), [(19.55, np.nan),
                 (31.6, 2.1476136491211186e-20),
                 (34.7, 4.674217942204787e-20),
                 (41.4, 3.789906439625503e-20),
                 (41.96, 7.579812879251006e-20),
                 (51.21, 4.295227298242237e-20),
                 (54.1, 1.2633021465418345e-21),
                 (54.25, 3.789906439625503e-20),
                 (60.5, np.nan),
                 (64.45, np.nan),
                 (72.7, 1.5159625758502012e-19),
                 (74.94, 6.442840947363355e-20),
                 (76.2, np.nan),
                 (94.0, np.nan),
                 (95.7, np.nan),
                 (96.09, 1.1496049533530693e-19),
                 (109.19, 2.097081563259445e-18),
                 (115.45, 3.789906439625503e-20),
                 (120.35, 3.2845855810087694e-20),
                 (136.55, 1.5159625758502013e-20),
                 (140.76, 2.526604293083669e-19),
                 (142.4, 6.316510732709172e-21),
                 (143.76, 1.3845791526098507e-17),
                 (147.0, np.nan),
                 (150.93, 1.136971931887651e-19),
                 (163.356, 6.4175749044325184e-18),
                 (173.3, 7.579812879251007e-21),
                 (182.1, np.nan),
                 (182.62, 4.926878371513154e-19),
                 (185.715, 7.200822235288456e-17),
                 (194.94, 7.958803523213557e-19),
                 (198.9, 4.5478877275506033e-20),
                 (202.12, 1.3643663182651812e-18),
                 (205.316, 6.3417767756400084e-18),
                 (215.28, 3.66357622497132e-20),
                 (221.386, 1.4906965329193644e-19),
                 (228.78, 8.843115025792842e-21),
                 (233.5, 4.800548156858971e-20),
                 (240.88, 9.348435884409573e-20),
                 (246.83, 6.948161805980088e-20),
                 (266.45, 7.579812879251007e-21),
                 (275.35, 6.442840947363355e-20),
                 (275.49, 4.0425668689338704e-20),
                 (281.42, 7.579812879251007e-21),
                 (282.92, 7.579812879251007e-21),
                 (289.56, 8.843115025792842e-21),
                 (291.2, np.nan),
                 (291.65, 5.0532085861673375e-20),
                 (301.7, 6.316510732709172e-21),
                 (317.1, 1.2633021465418345e-21),
                 (343.5, 3.789906439625503e-21),
                 (345.92, 5.0532085861673375e-20),
                 (356.03, 6.316510732709172e-21),
                 (387.84, 5.0532085861673375e-20),
                 (410.29, 3.789906439625503e-21),
                 (428.7, np.nan),
                 (448.4, 1.2633021465418345e-21),
                 (49.55, 3.0188209868525946e-19),
                 (113.5, 4.811245947796322e-20)])

def test_material_xrays():
    leu = {"U238": 0.96, "U235": 0.04}
    mat = Material(leu)
    assert_equal(mat.xrays(), [(93.35, 7.135646053967512e-18),
     (89.953, 4.4112563905627166e-18),
     (105.0, 3.394789318691889e-18),
     (13.0, 2.965225083810098e-17),
     (93.35, 5.2767097758422435e-21),
     (89.953, 3.262061983425675e-21),
     (105.0, 2.5103988972247685e-21),
     (13.0, 3.4433858449448927e-17)])

def test_material_photons():
    leu = {"U238": 0.96, "U235": 0.04}
    mat = Material(leu)
    assert_array_equal(mat.photons(), [(19.55, np.nan),
                 (31.6, 2.1476136491211186e-20),
                 (34.7, 4.674217942204787e-20),
                 (41.4, 3.789906439625503e-20),
                 (41.96, 7.579812879251006e-20),
                 (51.21, 4.295227298242237e-20),
                 (54.1, 1.2633021465418345e-21),
                 (54.25, 3.789906439625503e-20),
                 (60.5, np.nan),
                 (64.45, np.nan),
                 (72.7, 1.5159625758502012e-19),
                 (74.94, 6.442840947363355e-20),
                 (76.2, np.nan),
                 (94.0, np.nan),
                 (95.7, np.nan),
                 (96.09, 1.1496049533530693e-19),
                 (109.19, 2.097081563259445e-18),
                 (115.45, 3.789906439625503e-20),
                 (120.35, 3.2845855810087694e-20),
                 (136.55, 1.5159625758502013e-20),
                 (140.76, 2.526604293083669e-19),
                 (142.4, 6.316510732709172e-21),
                 (143.76, 1.3845791526098507e-17),
                 (147.0, np.nan),
                 (150.93, 1.136971931887651e-19),
                 (163.356, 6.4175749044325184e-18),
                 (173.3, 7.579812879251007e-21),
                 (182.1, np.nan),
                 (182.62, 4.926878371513154e-19),
                 (185.715, 7.200822235288456e-17),
                 (194.94, 7.958803523213557e-19),
                 (198.9, 4.5478877275506033e-20),
                 (202.12, 1.3643663182651812e-18),
                 (205.316, 6.3417767756400084e-18),
                 (215.28, 3.66357622497132e-20),
                 (221.386, 1.4906965329193644e-19),
                 (228.78, 8.843115025792842e-21),
                 (233.5, 4.800548156858971e-20),
                 (240.88, 9.348435884409573e-20),
                 (246.83, 6.948161805980088e-20),
                 (266.45, 7.579812879251007e-21),
                 (275.35, 6.442840947363355e-20),
                 (275.49, 4.0425668689338704e-20),
                 (281.42, 7.579812879251007e-21),
                 (282.92, 7.579812879251007e-21),
                 (289.56, 8.843115025792842e-21),
                 (291.2, np.nan),
                 (291.65, 5.0532085861673375e-20),
                 (301.7, 6.316510732709172e-21),
                 (317.1, 1.2633021465418345e-21),
                 (343.5, 3.789906439625503e-21),
                 (345.92, 5.0532085861673375e-20),
                 (356.03, 6.316510732709172e-21),
                 (387.84, 5.0532085861673375e-20),
                 (410.29, 3.789906439625503e-21),
                 (428.7, np.nan),
                 (448.4, 1.2633021465418345e-21),
                 (49.55, 3.0188209868525946e-19),
                 (113.5, 4.811245947796322e-20),
                 (93.35, 7.135646053967512e-18),
                 (89.953, 4.4112563905627166e-18),
                 (105.0, 3.394789318691889e-18),
                 (13.0, 2.965225083810098e-17),
                 (93.35, 5.2767097758422435e-21),
                 (89.953, 3.262061983425675e-21),
                 (105.0, 2.5103988972247685e-21),
                 (13.0, 3.4433858449448927e-17)])
    assert_equal(mat.photons(True), [(31.6, 0.00011635441715962317),
                 (34.7, 0.0002532419667591798),
                 (41.4, 0.000205331324399335),
                 (41.96, 0.00041066264879867),
                 (51.21, 0.00023270883431924635),
                 (54.1, 6.844377479977834e-06),
                 (54.25, 0.000205331324399335),
                 (72.7, 0.00082132529759734),
                 (74.94, 0.00034906325147886946),
                 (96.09, 0.0006228383506779829),
                 (109.19, 0.011361666616763204),
                 (115.45, 0.000205331324399335),
                 (120.35, 0.00017795381447942367),
                 (136.55, 8.213252975973401e-05),
                 (140.76, 0.0013688754959955667),
                 (142.4, 3.422188739988917e-05),
                 (143.76, 0.07501437718055706),
                 (150.93, 0.0006159939731980049),
                 (163.356, 0.03476943759828739),
                 (173.3, 4.1066264879867005e-05),
                 (182.62, 0.002669307217191355),
                 (185.715, 0.39012951635873655),
                 (194.94, 0.004311957812386035),
                 (198.9, 0.00024639758927920197),
                 (202.12, 0.007391927678376061),
                 (205.316, 0.034358774949488725),
                 (215.28, 0.00019848694691935719),
                 (221.386, 0.0008076365426373843),
                 (228.78, 4.791064235984484e-05),
                 (233.5, 0.00026008634423915766),
                 (240.88, 0.0005064839335183596),
                 (246.83, 0.0003764407613987808),
                 (266.45, 4.1066264879867005e-05),
                 (275.35, 0.00034906325147886946),
                 (275.49, 0.00021902007935929068),
                 (281.42, 4.1066264879867005e-05),
                 (282.92, 4.1066264879867005e-05),
                 (289.56, 4.791064235984484e-05),
                 (291.65, 0.00027377509919911336),
                 (301.7, 3.422188739988917e-05),
                 (317.1, 6.844377479977834e-06),
                 (343.5, 2.0533132439933503e-05),
                 (345.92, 0.00027377509919911336),
                 (356.03, 3.422188739988917e-05),
                 (387.84, 0.00027377509919911336),
                 (410.29, 2.0533132439933503e-05),
                 (448.4, 6.844377479977834e-06),
                 (49.55, 0.0016355509594484913),
                 (113.5, 0.0002606659341621033),
                 (93.35, 0.038659837071091864),
                 (89.953, 0.023899511277348993),
                 (105.0, 0.018392448414441622),
                 (13.0, 0.1606513520320623),
                 (93.35, 2.858840512304754e-05),
                 (89.953, 1.767335204706799e-05),
                 (105.0, 1.3600956608013968e-05),
                 (13.0, 0.18655736948227228)])


def test_decay_h3():
    mat = Material({'H3': 1.0})
    obs = mat.decay(data.half_life('H3'))
    obs = obs.to_atom_frac()
    assert_equal(2, len(obs))
    assert_almost_equal(0.5, obs[nucname.id('H3')])
    assert_almost_equal(0.5, obs[nucname.id('He3')])

def test_decay_u235_h3():
    mat = Material({'U235': 1.0, 'H3': 1.0})
    obs = mat.decay(365.25 * 24.0 * 3600.0)
    if len(obs) < 4:
        # full decay is not installed
        raise SkipTest
    exp = Material({10030000: 0.472645829730143,
                    20030000: 0.027354079574566214,
                    812050000: 4.508489735920749e-26,
                    812070000: 9.08083992078195e-22,
                    822090000: 5.318134090224469e-29,
                    822110000: 1.2900842350157843e-20,
                    832110000: 8.383482900183342e-22,
                    832150000: 4.5950843264546854e-27,
                    842110000: 6.3727159025095244e-27,
                    842150000: 1.086256809210682e-26,
                    852150000: 1.2293001051164733e-33,
                    852190000: 4.0236546470124826e-28,
                    862190000: 3.37645671770566e-24,
                    872230000: 1.5415521899415466e-22,
                    882230000: 4.443454725452303e-18,
                    882270000: 2.2016578572254302e-26,
                    892270000: 4.766912006620537e-15,
                    902270000: 1.1717834795114714e-17,
                    902310000: 2.0323933624775356e-12,
                    912310000: 4.838922882478526e-10,
                    922350000: 0.5000000898212907},
                    1.9999996387457337, -1.0, 1.000000000011328, {})
    exp_sf = Material({10030000: 0.472645829399245,
                       20030000: 0.027354080100513937,
                       360830000: 6.510656251575286e-23,
                       420950000: 9.099745814288571e-22,
                       430990000: 8.907321880441823e-22,
                       440990000: 1.5296296426796811e-27,
                       441010000: 7.6508902214678565e-22,
                       441030000: 7.087470445136458e-23,
                       441060000: 4.55321359080199e-23,
                       451030000: 3.870394241355748e-22,
                       451050000: 8.731929824567198e-25,
                       451060000: 4.262140221110404e-29,
                       461050000: 1.4917209641282872e-22,
                       461060000: 1.7247438294978485e-23,
                       461070000: 2.340390792626567e-23,
                       461080000: 8.797869681724177e-24,
                       471070000: 2.8703829980977768e-30,
                       471090000: 5.137807148513997e-24,
                       481130000: 2.37290541344998e-24,
                       491130000: 3.7893178733956063e-31,
                       491150000: 2.086255676429189e-24,
                       511250000: 5.618864598703359e-24,
                       521250000: 7.354580944203714e-25,
                       521270000: 8.028983133775622e-27,
                       531270000: 2.4596893809913248e-23,
                       531350000: 1.3473046087881196e-24,
                       541310000: 5.560602432935402e-22,
                       541340000: 1.5401102695220697e-21,
                       541350000: 1.948090703621348e-24,
                       541360000: 1.21369662116544e-21,
                       551330000: 1.3048948184817563e-21,
                       551340000: 1.2768243455987543e-27,
                       551350000: 1.2918499510197182e-21,
                       551370000: 1.2586108509091848e-21,
                       561340000: 2.2623061311731704e-28,
                       561350000: 7.027198085245094e-28,
                       561370000: 1.4556789341729914e-23,
                       601430000: 1.2493083964840656e-21,
                       601440000: 8.996484819074119e-40,
                       601450000: 8.370089059982299e-22,
                       611470000: 2.251790189422784e-22,
                       611480000: 2.1211513872058244e-32,
                       611490000: 2.0629596934137826e-24,
                       621470000: 3.1056525228624105e-23,
                       621480000: 9.791735952953553e-31,
                       621490000: 2.340845364493762e-22,
                       621500000: 6.574595962369667e-27,
                       621510000: 9.227361596246668e-23,
                       621520000: 5.946769139576938e-23,
                       621540000: 3.0493735453482623e-34,
                       631510000: 3.5578068109202716e-25,
                       631520000: 3.8851842932960325e-32,
                       631530000: 3.5524825148041183e-23,
                       631540000: 4.148574990903499e-29,
                       631550000: 6.823053915339241e-24,
                       641520000: 2.8050385431903425e-34,
                       641540000: 1.696263607824536e-30,
                       641550000: 5.096040322905076e-25,
                       641560000: 3.420111353119681e-24,
                       641570000: 1.4355487077868398e-24,
                       641580000: 7.755331100244439e-25,
                       661600000: 6.578079403862082e-30,
                       661610000: 2.1296608420806177e-26,
                       661620000: 3.964908141740868e-27,
                       661630000: 1.474404469483802e-27,
                       661640000: 4.709965621984415e-28,
                       671650000: 2.366463632641999e-28,
                       681660000: 9.748274822324674e-30,
                       681670000: 2.6380928977497267e-34,
                       812050000: 4.578934888050694e-26,
                       812070000: 1.4679523752742383e-21,
                       822090000: 5.375945096401122e-29,
                       822110000: 1.1356771668957228e-20,
                       832110000: 6.732148973436892e-22,
                       832150000: 2.4040023541449982e-27,
                       842110000: 7.467000602480984e-27,
                       842150000: 9.517786596239864e-27,
                       852150000: 1.2291314459098075e-33,
                       852190000: 3.2131021040718674e-28,
                       862190000: 2.1557203796457774e-23,
                       872230000: 1.2854004582605104e-22,
                       882230000: 5.474385066152288e-18,
                       882270000: 2.201657636910653e-26,
                       892270000: 4.936006649788287e-15,
                       902270000: 9.88011346084414e-18,
                       902310000: 2.0323935890826227e-12,
                       912310000: 4.818599281474088e-10,
                       922350000: 0.5000000900163438},
                       1.9999996379655214, -1.0, 1.0, {})
    if len(exp) == len(obs):
        # no spontaneous fission
        assert_mat_almost_equal(exp, obs)
    elif len(exp_sf) == len(obs):
        # with spontaneous fission
        assert_mat_almost_equal(exp_sf, obs)
    else:
        assert_true(False, "Observed material does not have corrent length")


def test_cram_h3():
    mat = Material({'H3': 1.0})
    A = -cram.DECAY_MATRIX * data.half_life('H3')
    obs = mat.cram(A, order=16)
    obs = obs.to_atom_frac()
    assert_equal(2, len(obs))
    assert_almost_equal(0.5, obs[nucname.id('H3')])
    assert_almost_equal(0.5, obs[nucname.id('He3')])


# Run as script
#
if __name__ == "__main__":
    nose.runmodule()<|MERGE_RESOLUTION|>--- conflicted
+++ resolved
@@ -240,7 +240,6 @@
 def test_hdf5_protocol_1():
     if 'proto1.h5' in os.listdir('.'):
         os.remove('proto1.h5')
-<<<<<<< HEAD
 
     # Test material writing
     leu = Material({'U235': 0.04, 'U238': 0.96}, 4.2, 2.72, 1.0)
@@ -252,19 +251,6 @@
         leu.metadata['comment'] = 'fire in the disco - {0}'.format(i)
         leu.write_hdf5('proto1.h5')
 
-=======
-
-    # Test material writing
-    leu = Material({'U235': 0.04, 'U238': 0.96}, 4.2, 2.72, 1.0)
-    leu.metadata['comment'] = 'first light'
-    leu.write_hdf5('proto1.h5')
-    
-    for i in range(2, 11):
-        leu = Material({'U235': 0.04, 'U238': 0.96}, i*4.2, 2.72, 1.0*i)
-        leu.metadata['comment'] = 'fire in the disco - {0}'.format(i)
-        leu.write_hdf5('proto1.h5')
-
->>>>>>> e8e24176
     # Loads with protocol 1 now.
     for i in range(2, 11):
         m = Material()
