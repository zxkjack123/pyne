--- conflicted
+++ resolved
@@ -265,11 +265,7 @@
     assert_equal(m.atoms_per_molecule, 5.0)
     assert_equal(m.mass, 21.0)
     assert_equal(m.comp, {922350000: 0.04, 922380000: 0.96})
-<<<<<<< HEAD
-    assert_equal(m.metadata['comment'], 'fire in the disco - 4')
-=======
     assert_equal(m.metadata['comment'], 'fire in the disco - 5')
->>>>>>> 98afbb71
     os.remove('proto1.h5')
 
 class TestMaterialMethods(TestCase):
