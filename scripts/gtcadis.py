#!/usr/bin/env python

import io
import os
import yaml
import shutil
import argparse
import numpy as np
from sets import Set
from pyne import nucname
from pyne.mesh import Mesh, IMeshTag
from pyne.bins import pointwise_collapse
from pyne.material import Material, MaterialLibrary
from pyne.partisn import write_partisn_input, isotropic_vol_source
from pyne.dagmc import discretize_geom, load, cell_material_assignments
from pyne.alara import calc_eta


config_filename = 'config.yml'

config = \
"""
general:
    # If 'True' all intermediate files created while running the script will be 
    # deleted. Change to 'False' if you want to retain all intermediate files.
    clean: True
    # Number of photon energy groups (24 or 42), default is 42.
    p_groups: 42
    # Number of neutron energy groups. Default is 175.
    n_groups: 175

# Optional step to assess all materials in geometry for compatibility with
# SNILB criteria.
# step 0: Information for Step 0 calculation will be read from Step 2 input

# Prepare PARTISN input file for adjoint photon transport
step1:
    # Path to hdf5 geometry file for photon transport
    p_geom_file: 
    # Volume ID of adjoint photon source cell on
    # DAGMC input [Trelis/Cubit .sat file]
    src_cell: 
    # Volume [cm^3] of source cell (detector)
    src_vol: 
    # Define uniformly spaced, rectagular mesh that covers entire geometry:
    # Define origin of the mesh (three entries, one per spatial dimension)
    # Define locations of the coarse meshes in each direction
    # and the number of fine meshes within corresponding coarse meshes
    # Supported: Only one entry per _mesh and _ints for a uniformly 
    # spaced mesh
    # Separate values with blank space.
    origin: 
    xmesh: 
    xints: 
    ymesh: 
    yints: 
    zmesh: 
    zints: 

# Calculate T matrix for each material
step2:
    # Path to material laden geometry (hdf5) file for adjoint neutron transport.
    n_geom_file: 
    # Path to processed nuclear data.
    # (directory containing nuclib, fendl2.0bin.lib, fendl2.0bin.gam)
    data_dir: 
    # Single pulse irradiation time [s].
    irr_time: 
    # Decay times of interest [s].
    decay_times: 

# Calculate adjoint neutron source
step3:

# Prepare PARTISN input for adjoint neutron transport
step4:

# Generate Monte Carlo variance reduction parameters
# (biased source and weight windows)
step5:

"""

def setup():
    """
    This function generates a blank config.yml file for the user to 
    fill in with problem specific values. 
    """
    with open(config_filename, 'w') as f:
        f.write(config)
    print('File "{}" has been written'.format(config_filename))
    print('Fill out the fields in this file then run ">> gtcadis.py step1" or optional step0, first')

def _names_dict():
    names = {'h1': 'h1', 'h2': 'd', 'h3': 'h3', 'he3': 'he3',
             'he4': 'he4', 'li6': 'li6', 'li7': 'li7',
             'be9': 'be9', 'b10': 'b10', 'b11': 'b11',
             'c12': 'c12', 'n14': 'n14', 'n15': 'n15',
             'o16': 'o16', 'f19': 'f19', 'na23': 'na23',
             'mg': 'mgnat', 'al27': 'al27', 'si28': 'si28',
             'si29': 'si29', 'si30': 'si30', 'p31': 'p31',
             's': 'snat', 'cl35': 'cl35', 'cl37': 'cl37',
             'k': 'knat', 'ca': 'canat', 'ti46': 'ti46',
             'ti47': 'ti47', 'ti48': 'ti48', 'ti49': 'ti49',
             'ti50': 'ti50', 'v': 'vnat', 'cr50': 'cr50',
             'cr52': 'cr52', 'cr53': 'cr53', 'cr54': 'cr54',
             'mn55': 'mn55', 'fe54': 'fe54', 'fe56': 'fe56',
             'fe57': 'fe57', 'fe58': 'fe58', 'co59': 'co59',
             'ni58': 'ni58', 'ni60': 'ni60', 'ni61': 'ni61',
             'ni62': 'ni62', 'ni64': 'ni64', 'cu63': 'cu63',
             'cu65': 'cu65', 'ga': 'ganat', 'zr': 'zrnat',
             'nb93': 'nb93', 'mo92': 'mo92', 'mo94': 'mo94',
             'mo95': 'mo95', 'mo96': 'mo96', 'mo97': 'mo97',
             'mo98': 'mo98', 'mo100': 'mo100', 'sn': 'snnat',
             'ta181': 'ta181', 'w182': 'w182', 'w183': 'w183',
             'w184': 'w184', 'w186': 'w186', 'au197': 'au197',
             'pb206': 'pb206', 'pb207': 'pb207', 'pb208': 'pb208',
             'bi209': 'bi209'}

    names_dict = {nucname.id(key): value for key, value in names.iteritems()}
    return names_dict


def _cards(source):
    cards = {"block1": {"isn": 16,
                        "maxscm": '3E8',
                        "maxlcm": '6E8',
                        },
             "block3": {"lib": "xsf21",  # name of cross section library
                        "lng": 175,
                        "maxord": 5,
                        "ihm": 227,
                        "iht": 10,
                        "ihs": 11,
                        "ifido": 1,
                        "ititl": 1,
                        "i2lp1": 0,
                        "savbxs": 0,
                        "kwikrd": 0
                        },
             "block5": {"source": source,
                        "ith": 1,
                        "isct": 5}
             }
    return cards

def _get_p_bins(num_p_groups):
    """
    Function that returns a photon energy bin structure based on the number 
    of photon groups in the problem.

    Parameters
    ----------
    num_p_groups: int
        Number of photon energy groups

    Returns
    -------
    p_E_groups: numpy array
        Array of photon energy bin structure
    """
    # 24 bin structure [eV]
    if num_p_groups == 24:
        p_E_group = np.array([1.00E4, 2.00E4, 5.00E4, 1.00E5, 2.00E5, 3.00E5, 4.00E5, 6.00E5,
                              8.00E5, 1.00E6, 1.22E6, 1.44E6, 1.66E6, 2.00E6, 2.50E6, 3.00E6,
                              4.00E6, 5.00E6, 6.50E6, 8.00E6, 1.00E7, 1.20E7, 1.40E7, 2.00E7])
    # 42 bin structure [eV]
    elif num_p_groups == 42:
        p_E_group = np.array([1.00E4, 2.00E4, 3.00E4, 4.50E4, 6.00E4, 7.00E4, 7.50E4, 1.00E5,
                              1.50E5, 2.00E5, 3.00E5, 4.00E5, 4.50E5, 5.10E5, 5.12E5, 6.00E5,
                              7.00E5, 8.00E5, 1.00E6, 1.33E6, 1.34E6, 1.50E6, 1.66E6, 2.00E6,
                              2.50E6, 3.00E6, 3.50E6, 4.00E6, 4.50E6, 5.00E6, 5.50E6, 6.00E6,
                              6.50E6, 7.00E6, 7.50E6, 8.00E6, 1.00E7, 1.20E7, 1.40E7, 2.00E7,
                              3.00E7, 5.00E7])
    return p_E_group
        
def step0(cfg, cfg2):
    """
    This function performs the SNILB criteria check.
    
    Parameters
    ----------
    cfg : dictionary
        User input for 'general' from the config.yml file
    cfg2 : dictionary
        User input for Step 2 from the config.yml file    
    """
    # Get user input from config file
    clean = cfg['clean']
    num_n_groups = cfg['n_groups']
    num_p_groups = cfg['p_groups']
    geom = cfg2['n_geom_file']
    data_dir = cfg2['data_dir']
    irr_time = cfg2['irr_time']
    decay_times = str(cfg2['decay_times']).split(' ')
    
    # Define a flat, 175 group, neutron spectrum with magnitude 1.0E12 [n/cm^2.s]
    group_flux_magnitude = 1.0E12
    neutron_spectrum = group_flux_magnitude * np.ones(num_n_groups)

    # Get materials from geometry file
    mat_lib = MaterialLibrary(geom)
    mats = mat_lib.items()
    num_mats = len(mats)

    # Perform SNILB check and calculate eta for each material in the geometry
    run_dir = 'step0/mats'
    if not os.path.exists(run_dir):
        os.makedirs(run_dir)                    
    # Get the photon energy bin structure
    p_bins = _get_p_bins(num_p_groups)
    eta, psrc_file = calc_eta(data_dir, mats, num_mats, neutron_spectrum, num_n_groups, irr_time,
                              decay_times, p_bins, num_p_groups, run_dir)
    # Copy phtn_src file to main directory to be used for Step 2
    shutil.copy(psrc_file, 'step0_phtn_src')

    # Create a list of unique elements in the geometry
    elements = Set([ ])
    for mat in mats:
        # Collapse elements in the material
        mat_collapsed = mat[1].collapse_elements([])
        element_list = mat_collapsed.comp.keys()
        elements.update(element_list)
    # Create PyNE material library of elements
    element_lib = MaterialLibrary()
    for element in elements:
        mat_element = Material({element: 1.0})
        mat_element_name = "mat:{}".format(nucname.name(element))
        mat_element.metadata['name'] = mat_element_name
        mat_element.density = 1.0
        # Add element to the material library
        element_lib[mat_element_name] = mat_element
    # Add elements to mats    
    elements = element_lib.items()
    num_elements = len(elements)
    
    # Perform SNILB check and calculate eta for unique elements in the geometry
    run_dir = 'step0/elements'
    if not os.path.exists(run_dir):
        os.makedirs(run_dir)             
    eta_element, psrc_file = calc_eta(data_dir, elements, num_elements, neutron_spectrum, num_n_groups,
                                      irr_time, decay_times, p_bins, num_p_groups, run_dir)
    np.set_printoptions(threshold=np.nan)

    # Save eta arrays to numpy arrays
    np.save('step0_eta.npy', eta)
    np.save('step0_eta_element.npy', eta_element)
    # Write a list of material names and eta values to a text file
    with open('step0_eta.txt', 'w') as f:
        for m, mat in enumerate(mats):
            f.write('{0}, eta={1} \n'.format(mat[0].split(':')[1], eta[m, :, -1]))
        f.write('------ \nTotal eta value per unique element: \n------ \n')
        for e, element in enumerate(elements):
            f.write('{0}, eta={1} \n'.format(element[0].split(':')[1], eta_element[e, :, -1]))

    if clean:
        print("Deleting intermediate files for Step 0")
        shutil.rmtree(run_dir)
            
def step1(cfg, cfg1):
    """ 
    This function writes the PARTISN input file for the adjoint photon transport.   
    
    Parameters
    ----------
    cfg : dictionary
        User input for 'general' from the config.yml file
    cfg1 : dictionary
        User input for step 1 from the config.yml file
    """
    # Get user-input from config file
<<<<<<< HEAD
    num_n_groups = cfg['n_groups']
    num_p_groups = cfg['p_groups']
    geom = cfg1['p_geom_file']
    cells = [cfg1['src_cell']]
    src_vol = [float(cfg1['src_vol'])]
    
    try: 
       origin_x, origin_y, origin_z = cfg1['origin'].split(' ') 
    except: 
       print("Too few entries in origin location")
=======
    geom = cfg['geom_file']
    cells = [cfg['src_cell']]
    src_vol = [float(cfg['src_vol'])]

    try:
        origin_x, origin_y, origin_z = cfg['origin'].split(' ')
    except:
        print("Too few entries in origin location")
>>>>>>> ae69ff2e

    xmesh = cfg1['xmesh']
    xints = cfg1['xints']
    ymesh = cfg1['ymesh']
    yints = cfg1['yints']
    zmesh = cfg1['zmesh']
    zints = cfg1['zints']

    # Create structured mesh
    sc = [np.linspace(float(origin_x), float(xmesh), float(xints) + 1),
          np.linspace(float(origin_y), float(ymesh), float(yints) + 1),
          np.linspace(float(origin_z), float(zmesh), float(zints) + 1)]
    m = Mesh(structured=True, structured_coords=sc)
    m.write_hdf5("blank_mesh.h5m")

    # Get the photon energy bin structure [Mev] that matches the number of photon
    # energy groups in the problem
    convert_to_MeV = 1.0E-6
    photon_bins = convert_to_MeV * _get_p_bins(num_p_groups)
    #  Add an additional bin to the beginning of the array with value of 1 for log interpolation
    photon_bins = np.hstack([1.0E-6, photon_bins])
    # ICRP 74 flux-to-dose conversion factors in pico-Sv/s per photon flux
<<<<<<< HEAD
    de = np.array([0.01, 0.015, 0.02, 0.03, 0.04, 0.05, 0.06, 0.07, 0.08, 0.1,
                   0.15, 0.2, 0.3, 0.4, 0.5, 0.6, 0.8, 1, 2, 4, 6, 8, 10])
    df = np.array([0.0485, 0.1254, 0.205, 0.2999, 0.3381, 0.3572, 0.378, 0.4066,
                   0.4399, 0.5172, 0.7523, 1.0041, 1.5083, 1.9958, 2.4657, 2.9082,
                   3.7269, 4.4834, 7.4896, 12.0153, 15.9873, 19.9191, 23.76])
    # Convert to Sv/s per photon FLUX 
    convert_to_pico = 1.0e-12 
    df = df * convert_to_pico 
=======
    de = np.array([0.01, 0.015, 0.02, 0.03, 0.04, 0.05, 0.06, 0.07, 0.08, 0.1, 0.15, 0.2, 0.3,
                   0.4, 0.5, 0.6, 0.8, 1, 2, 4, 6, 8, 10])
    df = np.array([0.0485, 0.1254, 0.205, 0.2999, 0.3381, 0.3572, 0.378, 0.4066, 0.4399, 0.5172,
                   0.7523, 1.0041, 1.5083, 1.9958, 2.4657, 2.9082, 3.7269, 4.4834, 7.4896,
                   12.0153, 15.9873, 19.9191, 23.76])
    # Convert to Sv/s per photon FLUX
    pico = 1.0e-12
    df = df * pico
>>>>>>> ae69ff2e
    # Convert pointwise data to group data for log interpolation
    photon_spectrum = pointwise_collapse(photon_bins, de, df, logx=True, logy=True)
    #  Anything below 0.01 MeV should be assigned the DF value of 0.01 MeV
    photon_spectrum[0] = df[0]
    # Total number of groups is 217 (42 photon + 175 neutron)
    spectra = [np.append(photon_spectrum, np.zeros(num_n_groups))]
    # The spectrum is normalized by PyNE, so we need to mutliply by the sum of
    # intensities in the spectrum.
    # Additionally, we divide by the volume of the source cell in order to get
    # source density.
    intensities = [np.sum(spectra) / src_vol]

    # Load geometry into DAGMC
    load(geom)
    # Generate isotropic photon volume source
    source, dg = isotropic_vol_source(geom, m, cells, spectra, intensities)

    # PARTISN input
    ngroup = num_n_groups + num_p_groups  # total number of energy groups
    cards = _cards(source)  # block 1, 3, 5 input values
    names_dict = _names_dict()  # dictionary of isotopes (PyNE nucids to bxslib names)

    write_partisn_input(
        m,
        geom,
        ngroup,
        cards=cards,
        dg=dg,
        names_dict=names_dict,
        data_hdf5path="/materials",
        nuc_hdf5path="/nucid",
        fine_per_coarse=1)
               
def main():
    """ 
    This function manages the setup and steps 1-5 for the GT-CADIS workflow.
    """
    gtcadis_help = ('This script automates the GT-CADIS process of producing \n'
                    'variance reduction parameters to optimize the neutron \n'
                    'transport step of the Rigorous 2-Step (R2S) method.\n')
    setup_help = ('Prints the file "config.yml" to be filled in by the user.\n')
    step0_help = ('Performs SNILB criteria check.')
    step1_help = ('Creates the PARTISN input file for adjoint photon transport.')
    
    parser = argparse.ArgumentParser()
    subparsers = parser.add_subparsers(help=gtcadis_help, dest='command')
    setup_parser = subparsers.add_parser('setup', help=setup_help)
    step0_parser = subparsers.add_parser('step0', help=step0_help)
    step1_parser = subparsers.add_parser('step1', help=step1_help)

    args, other = parser.parse_known_args()
    if args.command == 'setup':
        setup()
    else:
        with open(config_filename, 'r') as f:
            cfg = yaml.load(f)
            
    if args.command == 'step0':
        step0(cfg['general'], cfg['step2'])
    elif args.command == 'step1':
        step1(cfg['general'], cfg['step1'])   

if __name__ == '__main__':
    main()<|MERGE_RESOLUTION|>--- conflicted
+++ resolved
@@ -269,7 +269,7 @@
         User input for step 1 from the config.yml file
     """
     # Get user-input from config file
-<<<<<<< HEAD
+
     num_n_groups = cfg['n_groups']
     num_p_groups = cfg['p_groups']
     geom = cfg1['p_geom_file']
@@ -280,16 +280,7 @@
        origin_x, origin_y, origin_z = cfg1['origin'].split(' ') 
     except: 
        print("Too few entries in origin location")
-=======
-    geom = cfg['geom_file']
-    cells = [cfg['src_cell']]
-    src_vol = [float(cfg['src_vol'])]
-
-    try:
-        origin_x, origin_y, origin_z = cfg['origin'].split(' ')
-    except:
-        print("Too few entries in origin location")
->>>>>>> ae69ff2e
+
 
     xmesh = cfg1['xmesh']
     xints = cfg1['xints']
@@ -312,7 +303,7 @@
     #  Add an additional bin to the beginning of the array with value of 1 for log interpolation
     photon_bins = np.hstack([1.0E-6, photon_bins])
     # ICRP 74 flux-to-dose conversion factors in pico-Sv/s per photon flux
-<<<<<<< HEAD
+
     de = np.array([0.01, 0.015, 0.02, 0.03, 0.04, 0.05, 0.06, 0.07, 0.08, 0.1,
                    0.15, 0.2, 0.3, 0.4, 0.5, 0.6, 0.8, 1, 2, 4, 6, 8, 10])
     df = np.array([0.0485, 0.1254, 0.205, 0.2999, 0.3381, 0.3572, 0.378, 0.4066,
@@ -321,16 +312,7 @@
     # Convert to Sv/s per photon FLUX 
     convert_to_pico = 1.0e-12 
     df = df * convert_to_pico 
-=======
-    de = np.array([0.01, 0.015, 0.02, 0.03, 0.04, 0.05, 0.06, 0.07, 0.08, 0.1, 0.15, 0.2, 0.3,
-                   0.4, 0.5, 0.6, 0.8, 1, 2, 4, 6, 8, 10])
-    df = np.array([0.0485, 0.1254, 0.205, 0.2999, 0.3381, 0.3572, 0.378, 0.4066, 0.4399, 0.5172,
-                   0.7523, 1.0041, 1.5083, 1.9958, 2.4657, 2.9082, 3.7269, 4.4834, 7.4896,
-                   12.0153, 15.9873, 19.9191, 23.76])
-    # Convert to Sv/s per photon FLUX
-    pico = 1.0e-12
-    df = df * pico
->>>>>>> ae69ff2e
+
     # Convert pointwise data to group data for log interpolation
     photon_spectrum = pointwise_collapse(photon_bins, de, df, logx=True, logy=True)
     #  Anything below 0.01 MeV should be assigned the DF value of 0.01 MeV
